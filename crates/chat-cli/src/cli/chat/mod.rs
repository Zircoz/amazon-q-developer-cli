pub mod cli;
mod command;
mod consts;
mod context;
mod conversation_state;
mod hooks;
mod input_source;
pub mod mcp;
mod message;
mod parse;
mod parser;
mod prompt;
mod server_messenger;
#[cfg(unix)]
mod skim_integration;
mod token_counter;
mod tool_manager;
mod tools;
pub mod util;

use std::borrow::Cow;
use std::collections::{
    HashMap,
    HashSet,
    VecDeque,
};
use std::error::Error;
use std::io::{
    IsTerminal,
    Read,
    Write,
};
use std::process::{
    Command as ProcessCommand,
    ExitCode,
};
use std::sync::Arc;
use std::time::Duration;
use std::{
    env,
    fs,
    io,
};

use command::{
    Command,
    PromptsSubcommand,
    ToolsSubcommand,
};
use consts::{
    CONTEXT_FILES_MAX_SIZE,
    CONTEXT_WINDOW_SIZE,
    DUMMY_TOOL_NAME,
};
use context::ContextManager;
pub use conversation_state::ConversationState;
use conversation_state::TokenWarningLevel;
use crossterm::style::{
    Attribute,
    Color,
    Stylize,
};
use crossterm::{
    cursor,
    execute,
    queue,
    style,
    terminal,
};
use dialoguer::{
    Error as DError,
    Select,
};
use eyre::{
    Chain,
    ErrReport,
    Result,
    bail,
};
use hooks::{
    Hook,
    HookTrigger,
};
use input_source::InputSource;
use message::{
    AssistantMessage,
    AssistantToolUse,
    ToolUseResult,
    ToolUseResultBlock,
};
use parse::{
    ParseState,
    interpret_markdown,
};
use parser::{
    RecvErrorKind,
    ResponseParser,
};
use rand::distr::{
    Alphanumeric,
    SampleString,
};
use regex::Regex;
use serde_json::Map;
use spinners::{
    Spinner,
    Spinners,
};
use thiserror::Error;
use token_counter::{
    TokenCount,
    TokenCounter,
};
use tokio::signal::ctrl_c;
use tool_manager::{
    GetPromptError,
    LoadingRecord,
    McpServerConfig,
    PromptBundle,
    ToolManager,
    ToolManagerBuilder,
};
use tools::gh_issue::GhIssueContext;
use tools::{
    OutputKind,
    QueuedTool,
    Tool,
    ToolOrigin,
    ToolPermissions,
    ToolSpec,
};
use tracing::{
    debug,
    error,
    info,
    trace,
    warn,
};
use unicode_width::UnicodeWidthStr;
use util::images::RichImageBlock;
use util::shared_writer::{
    NullWriter,
    SharedWriter,
};
use util::ui::draw_box;
use util::{
    animate_output,
    drop_matched_context_files,
    play_notification_bell,
    region_check,
};
use uuid::Uuid;
use winnow::Partial;
use winnow::stream::Offset;

use crate::api_client::StreamingClient;
use crate::api_client::clients::SendMessageOutput;
use crate::api_client::model::{
    ChatResponseStream,
    Tool as FigTool,
    ToolResultStatus,
};
use crate::database::Database;
use crate::database::settings::Setting;
use crate::mcp_client::{
    Prompt,
    PromptGetResult,
};
use crate::platform::Context;
use crate::telemetry::core::ToolUseEventBuilder;
use crate::telemetry::{
    TelemetryResult,
    TelemetryThread,
};
use crate::util::CLI_BINARY_NAME;

/// Help text for the compact command
fn compact_help_text() -> String {
    color_print::cformat!(
        r#"
<magenta,em>Conversation Compaction</magenta,em>

The <em>/compact</em> command summarizes the conversation history to free up context space
while preserving essential information. This is useful for long-running conversations
that may eventually reach memory constraints.

<cyan!>Usage</cyan!>
  <em>/compact</em>                   <black!>Summarize the conversation and clear history</black!>
  <em>/compact [prompt]</em>          <black!>Provide custom guidance for summarization</black!>

<cyan!>When to use</cyan!>
• When you see the memory constraint warning message
• When a conversation has been running for a long time
• Before starting a new topic within the same session
• After completing complex tool operations

<cyan!>How it works</cyan!>
• Creates an AI-generated summary of your conversation
• Retains key information, code, and tool executions in the summary
• Clears the conversation history to free up space
• The assistant will reference the summary context in future responses
"#
    )
}

const WELCOME_TEXT: &str = color_print::cstr! {"<cyan!>
    ⢠⣶⣶⣦⠀⠀⠀⠀⠀⠀⠀⠀⠀⠀⠀⠀⠀⠀⠀⠀⠀⠀⠀⠀⠀⠀⠀⠀⠀⠀⠀⠀⠀⠀⠀⠀⠀⠀⠀⠀⠀⠀⠀⠀⠀⠀⠀⠀⠀⠀⠀⠀⠀⠀⠀⠀⠀⠀⠀⠀⠀⠀⠀⠀⢀⣤⣶⣿⣿⣿⣶⣦⡀⠀
 ⠀⠀⠀⣾⡿⢻⣿⡆⠀⠀⠀⢀⣄⡄⢀⣠⣤⣤⡀⢀⣠⣤⣤⡀⠀⠀⢀⣠⣤⣤⣤⣄⠀⠀⢀⣤⣤⣤⣤⣤⣤⡀⠀⠀⣀⣤⣤⣤⣀⠀⠀⠀⢠⣤⡀⣀⣤⣤⣄⡀⠀⠀⠀⠀⠀⠀⢠⣿⣿⠋⠀⠀⠀⠙⣿⣿⡆
 ⠀⠀⣼⣿⠇⠀⣿⣿⡄⠀⠀⢸⣿⣿⠛⠉⠻⣿⣿⠛⠉⠛⣿⣿⠀⠀⠘⠛⠉⠉⠻⣿⣧⠀⠈⠛⠛⠛⣻⣿⡿⠀⢀⣾⣿⠛⠉⠻⣿⣷⡀⠀⢸⣿⡟⠛⠉⢻⣿⣷⠀⠀⠀⠀⠀⠀⣼⣿⡏⠀⠀⠀⠀⠀⢸⣿⣿
 ⠀⢰⣿⣿⣤⣤⣼⣿⣷⠀⠀⢸⣿⣿⠀⠀⠀⣿⣿⠀⠀⠀⣿⣿⠀⠀⢀⣴⣶⣶⣶⣿⣿⠀⠀⠀⣠⣾⡿⠋⠀⠀⢸⣿⣿⠀⠀⠀⣿⣿⡇⠀⢸⣿⡇⠀⠀⢸⣿⣿⠀⠀⠀⠀⠀⠀⢹⣿⣇⠀⠀⠀⠀⠀⢸⣿⡿
 ⢀⣿⣿⠋⠉⠉⠉⢻⣿⣇⠀⢸⣿⣿⠀⠀⠀⣿⣿⠀⠀⠀⣿⣿⠀⠀⣿⣿⡀⠀⣠⣿⣿⠀⢀⣴⣿⣋⣀⣀⣀⡀⠘⣿⣿⣄⣀⣠⣿⣿⠃⠀⢸⣿⡇⠀⠀⢸⣿⣿⠀⠀⠀⠀⠀⠀⠈⢿⣿⣦⣀⣀⣀⣴⣿⡿⠃
 ⠚⠛⠋⠀⠀⠀⠀⠘⠛⠛⠀⠘⠛⠛⠀⠀⠀⠛⠛⠀⠀⠀⠛⠛⠀⠀⠙⠻⠿⠟⠋⠛⠛⠀⠘⠛⠛⠛⠛⠛⠛⠃⠀⠈⠛⠿⠿⠿⠛⠁⠀⠀⠘⠛⠃⠀⠀⠘⠛⠛⠀⠀⠀⠀⠀⠀⠀⠀⠙⠛⠿⢿⣿⣿⣋⠀⠀
 ⠀⠀⠀⠀⠀⠀⠀⠀⠀⠀⠀⠀⠀⠀⠀⠀⠀⠀⠀⠀⠀⠀⠀⠀⠀⠀⠀⠀⠀⠀⠀⠀⠀⠀⠀⠀⠀⠀⠀⠀⠀⠀⠀⠀⠀⠀⠀⠀⠀⠀⠀⠀⠀⠀⠀⠀⠀⠀⠀⠀⠀⠀⠀⠀⠀⠀⠀⠀⠀⠀⠀⠀⠈⠛⠿⢿⡧</cyan!>"};

const SMALL_SCREEN_WELCOME_TEXT: &str = color_print::cstr! {"<em>Welcome to <cyan!>Amazon Q</cyan!>!</em>"};
const RESUME_TEXT: &str = color_print::cstr! {"<em>Picking up where we left off...</em>"};

const ROTATING_TIPS: [&str; 13] = [
    color_print::cstr! {"You can resume the last conversation from your current directory by launching with <green!>q chat --resume</green!>"},
    color_print::cstr! {"Get notified whenever Q CLI finishes responding. Just run <green!>q settings chat.enableNotifications true</green!>"},
    color_print::cstr! {"You can use <green!>/editor</green!> to edit your prompt with a vim-like experience"},
    color_print::cstr! {"<green!>/usage</green!> shows you a visual breakdown of your current context window usage"},
    color_print::cstr! {"Get notified whenever Q CLI finishes responding. Just run <green!>q settings chat.enableNotifications true</green!>"},
    color_print::cstr! {"You can execute bash commands by typing <green!>!</green!> followed by the command"},
    color_print::cstr! {"Q can use tools without asking for confirmation every time. Give <green!>/tools trust</green!> a try"},
    color_print::cstr! {"You can programmatically inject context to your prompts by using hooks. Check out <green!>/context hooks help</green!>"},
    color_print::cstr! {"You can use <green!>/compact</green!> to replace the conversation history with its summary to free up the context space"},
    color_print::cstr! {"If you want to file an issue to the Q CLI team, just tell me, or run <green!>q issue</green!>"},
    color_print::cstr! {"You can enable custom tools with <green!>MCP servers</green!>. Learn more with /help"},
    color_print::cstr! {"You can specify wait time (in ms) for mcp server loading with <green!>q settings mcp.initTimeout {timeout in int}</green!>. Servers that takes longer than the specified time will continue to load in the background. Use /tools to see pending servers."},
    color_print::cstr! {"You can see the server load status as well as any warnings or errors associated with <green!>/mcp</green!>"},
];

const GREETING_BREAK_POINT: usize = 80;

const MODEL_OPTIONS: [(&str, &str); 3] = [
    ("Auto", ""),
    ("Claude Sonnet 3.7", "CLAUDE_3_7_SONNET_20250219_V1_0"),
    ("Claude Sonnet 3.5", "CLAUDE_3_5_SONNET_20241022_V2_0"),
];

const POPULAR_SHORTCUTS: &str = color_print::cstr! {"<black!><green!>/help</green!> all commands  <em>•</em>  <green!>ctrl + j</green!> new lines  <em>•</em>  <green!>ctrl + s</green!> fuzzy search</black!>"};
const SMALL_SCREEN_POPULAR_SHORTCUTS: &str = color_print::cstr! {"<black!><green!>/help</green!> all commands
<green!>ctrl + j</green!> new lines
<green!>ctrl + s</green!> fuzzy search
</black!>"};

const HELP_TEXT: &str = color_print::cstr! {"

<magenta,em>q</magenta,em> (Amazon Q Chat)

<cyan,em>Commands:</cyan,em>
<em>/clear</em>        <black!>Clear the conversation history</black!>
<em>/issue</em>        <black!>Report an issue or make a feature request</black!>
<em>/editor</em>       <black!>Open $EDITOR (defaults to vi) to compose a prompt</black!>
<em>/help</em>         <black!>Show this help dialogue</black!>
<em>/quit</em>         <black!>Quit the application</black!>
<em>/compact</em>      <black!>Summarize the conversation to free up context space</black!>
  <em>help</em>        <black!>Show help for the compact command</black!>
  <em>[prompt]</em>    <black!>Optional custom prompt to guide summarization</black!>
<em>/tools</em>        <black!>View and manage tools and permissions</black!>
  <em>help</em>        <black!>Show an explanation for the trust command</black!>
  <em>trust</em>       <black!>Trust a specific tool or tools for the session</black!>
  <em>untrust</em>     <black!>Revert a tool or tools to per-request confirmation</black!>
  <em>trustall</em>    <black!>Trust all tools (equivalent to deprecated /acceptall)</black!>
  <em>reset</em>       <black!>Reset all tools to default permission levels</black!>
<em>/mcp</em>          <black!>See mcp server loaded</black!>
<em>/profile</em>      <black!>Manage profiles</black!>
  <em>help</em>        <black!>Show profile help</black!>
  <em>list</em>        <black!>List profiles</black!>
  <em>set</em>         <black!>Set the current profile</black!>
  <em>create</em>      <black!>Create a new profile</black!>
  <em>delete</em>      <black!>Delete a profile</black!>
  <em>rename</em>      <black!>Rename a profile</black!>
<em>/prompts</em>      <black!>View and retrieve prompts</black!>
  <em>help</em>        <black!>Show prompts help</black!>
  <em>list</em>        <black!>List or search available prompts</black!>
  <em>get</em>         <black!>Retrieve and send a prompt</black!>
<em>/context</em>      <black!>Manage context files and hooks for the chat session</black!>
  <em>help</em>        <black!>Show context help</black!>
  <em>show</em>        <black!>Display current context rules configuration [--expand]</black!>
  <em>add</em>         <black!>Add file(s) to context [--global] [--force]</black!>
  <em>rm</em>          <black!>Remove file(s) from context [--global]</black!>
  <em>clear</em>       <black!>Clear all files from current context [--global]</black!>
  <em>hooks</em>       <black!>View and manage context hooks</black!>
<em>/usage</em>        <black!>Show current session's context window usage</black!>
<em>/load</em>         <black!>Load conversation state from a JSON file</black!>
<em>/save</em>         <black!>Save conversation state to a JSON file</black!>

<cyan,em>MCP:</cyan,em>
<black!>You can now configure the Amazon Q CLI to use MCP servers. \nLearn how: https://docs.aws.amazon.com/en_us/amazonq/latest/qdeveloper-ug/command-line-mcp.html</black!>

<cyan,em>Tips:</cyan,em>
<em>!{command}</em>            <black!>Quickly execute a command in your current session</black!>
<em>Ctrl(^) + j</em>           <black!>Insert new-line to provide multi-line prompt. Alternatively, [Alt(⌥) + Enter(⏎)]</black!>
<em>Ctrl(^) + s</em>           <black!>Fuzzy search commands and context files. Use Tab to select multiple items.</black!>
                      <black!>Change the keybind to ctrl+x with: q settings chat.skimCommandKey x (where x is any key)</black!>
<em>chat.editMode</em>         <black!>Set editing mode (vim or emacs) using: q settings chat.editMode vi/emacs</black!>

"};

const RESPONSE_TIMEOUT_CONTENT: &str = "Response timed out - message took too long to generate";
const TRUST_ALL_TEXT: &str = color_print::cstr! {"<green!>All tools are now trusted (<red!>!</red!>). Amazon Q will execute tools <bold>without</bold> asking for confirmation.\
\nAgents can sometimes do unexpected things so understand the risks.</green!>
\nLearn more at https://docs.aws.amazon.com/amazonq/latest/qdeveloper-ug/command-line-chat-security.html#command-line-chat-trustall-safety"};

const TOOL_BULLET: &str = " ● ";
const CONTINUATION_LINE: &str = " ⋮ ";
const PURPOSE_ARROW: &str = " ↳ ";

pub async fn launch_chat(database: &mut Database, telemetry: &TelemetryThread, args: cli::Chat) -> Result<ExitCode> {
    let trust_tools = args.trust_tools.map(|mut tools| {
        if tools.len() == 1 && tools[0].is_empty() {
            tools.pop();
        }
        tools
    });

    chat(
        database,
        telemetry,
        args.input,
        args.no_interactive,
        args.resume,
        args.accept_all,
        args.profile,
        args.trust_all_tools,
        trust_tools,
    )
    .await
}

#[allow(clippy::too_many_arguments, clippy::fn_params_excessive_bools)]
pub async fn chat(
    database: &mut Database,
    telemetry: &TelemetryThread,
    input: Option<String>,
    no_interactive: bool,
    resume_conversation: bool,
    accept_all: bool,
    profile: Option<String>,
    trust_all_tools: bool,
    trust_tools: Option<Vec<String>>,
) -> Result<ExitCode> {
    if !crate::util::system_info::in_cloudshell() && !crate::auth::is_logged_in(database).await {
        bail!(
            "You are not logged in, please log in with {}",
            format!("{CLI_BINARY_NAME} login").bold()
        );
    }

    region_check("chat")?;

    let ctx = Context::new();

    let stdin = std::io::stdin();
    // no_interactive flag or part of a pipe
    let interactive = !no_interactive && stdin.is_terminal();
    let input = if !interactive && !stdin.is_terminal() {
        // append to input string any extra info that was provided, e.g. via pipe
        let mut input = input.unwrap_or_default();
        stdin.lock().read_to_string(&mut input)?;
        Some(input)
    } else {
        input
    };

    let mut output = match interactive {
        true => SharedWriter::stderr(),
        false => SharedWriter::stdout(),
    };

    let client = match ctx.env().get("Q_MOCK_CHAT_RESPONSE") {
        Ok(json) => create_stream(serde_json::from_str(std::fs::read_to_string(json)?.as_str())?),
        _ => StreamingClient::new(database).await?,
    };

    let mcp_server_configs = match McpServerConfig::load_config(&mut output).await {
        Ok(config) => {
            if interactive && !database.settings.get_bool(Setting::McpLoadedBefore).unwrap_or(false) {
                execute!(
                    output,
                    style::Print(
                        "To learn more about MCP safety, see https://docs.aws.amazon.com/amazonq/latest/qdeveloper-ug/command-line-mcp-security.html\n\n"
                    )
                )?;
            }
            database.settings.set(Setting::McpLoadedBefore, true).await?;
            config
        },
        Err(e) => {
            warn!("No mcp server config loaded: {}", e);
            McpServerConfig::default()
        },
    };

    // If profile is specified, verify it exists before starting the chat
    if let Some(ref profile_name) = profile {
        // Create a temporary context manager to check if the profile exists
        match ContextManager::new(Arc::clone(&ctx), None).await {
            Ok(context_manager) => {
                let profiles = context_manager.list_profiles().await?;
                if !profiles.contains(profile_name) {
                    bail!(
                        "Profile '{}' does not exist. Available profiles: {}",
                        profile_name,
                        profiles.join(", ")
                    );
                }
            },
            Err(e) => {
                warn!("Failed to initialize context manager to verify profile: {}", e);
                // Continue without verification if context manager can't be initialized
            },
        }
    }

    let conversation_id = Alphanumeric.sample_string(&mut rand::rng(), 9);
    info!(?conversation_id, "Generated new conversation id");
    let (prompt_request_sender, prompt_request_receiver) = std::sync::mpsc::channel::<Option<String>>();
    let (prompt_response_sender, prompt_response_receiver) = std::sync::mpsc::channel::<Vec<String>>();
    let tool_manager_output: Box<dyn Write + Send + Sync + 'static> = if interactive {
        Box::new(output.clone())
    } else {
        Box::new(NullWriter {})
    };
    let mut tool_manager = ToolManagerBuilder::default()
        .mcp_server_config(mcp_server_configs)
        .prompt_list_sender(prompt_response_sender)
        .prompt_list_receiver(prompt_request_receiver)
        .conversation_id(&conversation_id)
        .interactive(interactive)
        .build(telemetry, tool_manager_output)
        .await?;
    let tool_config = tool_manager.load_tools(database, &mut output).await?;
    let mut tool_permissions = ToolPermissions::new(tool_config.len());
    if accept_all || trust_all_tools {
        tool_permissions.trust_all = true;
        for tool in tool_config.values() {
            tool_permissions.trust_tool(&tool.name);
        }

        // Deprecation notice for --accept-all users
        if accept_all && interactive {
            queue!(
                output,
                style::SetForegroundColor(Color::Yellow),
                style::Print("\n--accept-all, -a is deprecated. Use --trust-all-tools instead."),
                style::SetForegroundColor(Color::Reset),
            )?;
        }
    } else if let Some(trusted) = trust_tools.map(|vec| vec.into_iter().collect::<HashSet<_>>()) {
        // --trust-all-tools takes precedence over --trust-tools=...
        for tool in tool_config.values() {
            if trusted.contains(&tool.name) {
                tool_permissions.trust_tool(&tool.name);
            } else {
                tool_permissions.untrust_tool(&tool.name);
            }
        }
    }

    let mut chat = ChatContext::new(
        ctx,
        database,
        &conversation_id,
        output,
        input,
        InputSource::new(database, prompt_request_sender, prompt_response_receiver)?,
        interactive,
        resume_conversation,
        client,
        || terminal::window_size().map(|s| s.columns.into()).ok(),
        tool_manager,
        profile,
        tool_config,
        tool_permissions,
    )
    .await?;

    let result = chat.try_chat(database, telemetry).await.map(|_| ExitCode::SUCCESS);
    drop(chat); // Explicit drop for clarity

    result
}

/// Enum used to denote the origin of a tool use event
enum ToolUseStatus {
    /// Variant denotes that the tool use event associated with chat context is a direct result of
    /// a user request
    Idle,
    /// Variant denotes that the tool use event associated with the chat context is a result of a
    /// retry for one or more previously attempted tool use. The tuple is the utterance id
    /// associated with the original user request that necessitated the tool use
    RetryInProgress(String),
}

#[derive(Debug, Error)]
pub enum ChatError {
    #[error("{0}")]
    Client(#[from] crate::api_client::ApiClientError),
    #[error("{0}")]
    ResponseStream(#[from] parser::RecvError),
    #[error("{0}")]
    Std(#[from] std::io::Error),
    #[error("{0}")]
    Readline(#[from] rustyline::error::ReadlineError),
    #[error("{0}")]
    Custom(Cow<'static, str>),
    #[error("interrupted")]
    Interrupted { tool_uses: Option<Vec<QueuedTool>> },
    #[error(
        "Tool approval required but --no-interactive was specified. Use --trust-all-tools to automatically approve tools."
    )]
    NonInteractiveToolApproval,
    #[error(transparent)]
    GetPromptError(#[from] GetPromptError),
}

pub struct ChatContext {
    ctx: Arc<Context>,
    /// The [Write] destination for printing conversation text.
    output: SharedWriter,
    initial_input: Option<String>,
    /// Whether we're starting a new conversation or continuing an old one.
    existing_conversation: bool,
    input_source: InputSource,
    interactive: bool,
    /// The client to use to interact with the model.
    client: StreamingClient,
    /// Width of the terminal, required for [ParseState].
    terminal_width_provider: fn() -> Option<usize>,
    spinner: Option<Spinner>,
    /// [ConversationState].
    conversation_state: ConversationState,
    /// State to track tools that need confirmation.
    tool_permissions: ToolPermissions,
    /// Telemetry events to be sent as part of the conversation.
    tool_use_telemetry_events: HashMap<String, ToolUseEventBuilder>,
    /// State used to keep track of tool use relation
    tool_use_status: ToolUseStatus,
    /// Any failed requests that could be useful for error report/debugging
    failed_request_ids: Vec<String>,
    /// Pending prompts to be sent
    pending_prompts: VecDeque<Prompt>,
}

impl ChatContext {
    #[allow(clippy::too_many_arguments)]
    pub async fn new(
        ctx: Arc<Context>,
        database: &mut Database,
        conversation_id: &str,
        output: SharedWriter,
        mut input: Option<String>,
        input_source: InputSource,
        interactive: bool,
        resume_conversation: bool,
        client: StreamingClient,
        terminal_width_provider: fn() -> Option<usize>,
        tool_manager: ToolManager,
        profile: Option<String>,
        tool_config: HashMap<String, ToolSpec>,
        tool_permissions: ToolPermissions,
    ) -> Result<Self> {
        let ctx_clone = Arc::clone(&ctx);
        let output_clone = output.clone();

        let mut existing_conversation = false;
        let model_id = database.settings.get_string(Setting::UserDefaultModel);
        let conversation_state = if resume_conversation {
            let prior = std::env::current_dir()
                .ok()
                .and_then(|cwd| database.get_conversation_by_path(cwd).ok())
                .flatten();

            // Only restore conversations where there were actual messages.
            // Prevents edge case where user clears conversation with --new, then exits without chatting.
            if prior.as_ref().is_some_and(|cs| !cs.history().is_empty()) {
                let mut cs = prior.unwrap();

                existing_conversation = true;
                cs.reload_serialized_state(Arc::clone(&ctx), Some(output.clone())).await;
                input = Some(input.unwrap_or("In a few words, summarize our conversation so far.".to_owned()));
                cs.tool_manager = tool_manager;
                cs.update_state(true).await;
                cs.enforce_tool_use_history_invariants();
                cs
            } else {
                ConversationState::new(
                    ctx_clone,
                    conversation_id,
                    tool_config,
                    profile,
                    Some(output_clone),
                    tool_manager,
                    model_id
                )
                .await
            }
        } else {
            ConversationState::new(
                ctx_clone,
                conversation_id,
                tool_config,
                profile,
                Some(output_clone),
                tool_manager,
                model_id
            )
            .await
        };

        Ok(Self {
            ctx,
            output,
            initial_input: input,
            existing_conversation,
            input_source,
            interactive,
            client,
            terminal_width_provider,
            spinner: None,
            tool_permissions,
            conversation_state,
            tool_use_telemetry_events: HashMap::new(),
            tool_use_status: ToolUseStatus::Idle,
            failed_request_ids: Vec::new(),
            pending_prompts: VecDeque::new(),
        })
    }
}

impl Drop for ChatContext {
    fn drop(&mut self) {
        if let Some(spinner) = &mut self.spinner {
            spinner.stop();
        }

        if self.interactive {
            queue!(
                self.output,
                cursor::MoveToColumn(0),
                style::SetAttribute(Attribute::Reset),
                style::ResetColor,
                cursor::Show
            )
            .ok();
        }

        self.output.flush().ok();
    }
}

/// The chat execution state.
///
/// Intended to provide more robust handling around state transitions while dealing with, e.g.,
/// tool validation, execution, response stream handling, etc.
#[derive(Debug)]
enum ChatState {
    /// Prompt the user with `tool_uses`, if available.
    PromptUser {
        /// Tool uses to present to the user.
        tool_uses: Option<Vec<QueuedTool>>,
        /// Tracks the next tool in tool_uses that needs user acceptance.
        pending_tool_index: Option<usize>,
        /// Used to avoid displaying the tool info at inappropriate times, e.g. after clear or help
        /// commands.
        skip_printing_tools: bool,
    },
    /// Handle the user input, depending on if any tools require execution.
    HandleInput {
        input: String,
        tool_uses: Option<Vec<QueuedTool>>,
        pending_tool_index: Option<usize>,
    },
    /// Validate the list of tool uses provided by the model.
    ValidateTools(Vec<AssistantToolUse>),
    /// Execute the list of tools.
    ExecuteTools(Vec<QueuedTool>),
    /// Consume the response stream and display to the user.
    HandleResponseStream(SendMessageOutput),
    /// Compact the chat history.
    CompactHistory {
        tool_uses: Option<Vec<QueuedTool>>,
        pending_tool_index: Option<usize>,
        /// Custom prompt to include as part of history compaction.
        prompt: Option<String>,
        /// Whether or not the summary should be shown on compact success.
        show_summary: bool,
        /// Whether or not to show the /compact help text.
        help: bool,
    },
    /// Exit the chat.
    Exit,
}

impl Default for ChatState {
    fn default() -> Self {
        Self::PromptUser {
            tool_uses: None,
            pending_tool_index: None,
            skip_printing_tools: false,
        }
    }
}

impl ChatContext {
    /// Opens the user's preferred editor to compose a prompt
    fn open_editor(initial_text: Option<String>) -> Result<String, ChatError> {
        // Create a temporary file with a unique name
        let temp_dir = std::env::temp_dir();
        let file_name = format!("q_prompt_{}.md", Uuid::new_v4());
        let temp_file_path = temp_dir.join(file_name);

        // Get the editor from environment variable or use a default
        let editor_cmd = env::var("EDITOR").unwrap_or_else(|_| "vi".to_string());

        // Parse the editor command to handle arguments
        let mut parts =
            shlex::split(&editor_cmd).ok_or_else(|| ChatError::Custom("Failed to parse EDITOR command".into()))?;

        if parts.is_empty() {
            return Err(ChatError::Custom("EDITOR environment variable is empty".into()));
        }

        let editor_bin = parts.remove(0);

        // Write initial content to the file if provided
        let initial_content = initial_text.unwrap_or_default();
        fs::write(&temp_file_path, &initial_content)
            .map_err(|e| ChatError::Custom(format!("Failed to create temporary file: {}", e).into()))?;

        // Open the editor with the parsed command and arguments
        let mut cmd = ProcessCommand::new(editor_bin);
        // Add any arguments that were part of the EDITOR variable
        for arg in parts {
            cmd.arg(arg);
        }
        // Add the file path as the last argument
        let status = cmd
            .arg(&temp_file_path)
            .status()
            .map_err(|e| ChatError::Custom(format!("Failed to open editor: {}", e).into()))?;

        if !status.success() {
            return Err(ChatError::Custom("Editor exited with non-zero status".into()));
        }

        // Read the content back
        let content = fs::read_to_string(&temp_file_path)
            .map_err(|e| ChatError::Custom(format!("Failed to read temporary file: {}", e).into()))?;

        // Clean up the temporary file
        let _ = fs::remove_file(&temp_file_path);

        Ok(content.trim().to_string())
    }

    async fn try_chat(&mut self, database: &mut Database, telemetry: &TelemetryThread) -> Result<()> {
        let is_small_screen = self.terminal_width() < GREETING_BREAK_POINT;
        if self.interactive && database.settings.get_bool(Setting::ChatGreetingEnabled).unwrap_or(true) {
            let welcome_text = match self.existing_conversation {
                true => RESUME_TEXT,
                false => match is_small_screen {
                    true => SMALL_SCREEN_WELCOME_TEXT,
                    false => WELCOME_TEXT,
                },
            };

            execute!(self.output, style::Print(welcome_text), style::Print("\n\n"),)?;

            let current_tip_index = database.get_increment_rotating_tip().unwrap_or(0) % ROTATING_TIPS.len();

            let tip = ROTATING_TIPS[current_tip_index];
            if is_small_screen {
                // If the screen is small, print the tip in a single line
                execute!(
                    self.output,
                    style::Print("💡 ".to_string()),
                    style::Print(tip),
                    style::Print("\n")
                )?;
            } else {
                draw_box(
                    self.output.clone(),
                    "Did you know?",
                    tip,
                    GREETING_BREAK_POINT,
                    Color::DarkGrey,
                )?;
            }

            execute!(
                self.output,
                style::Print("\n"),
                style::Print(match is_small_screen {
                    true => SMALL_SCREEN_POPULAR_SHORTCUTS,
                    false => POPULAR_SHORTCUTS,
                }),
                style::Print("\n"),
                style::Print(
                    "━"
                        .repeat(if is_small_screen { 0 } else { GREETING_BREAK_POINT })
                        .dark_grey()
                )
            )?;
            execute!(self.output, style::Print("\n"), style::SetForegroundColor(Color::Reset))?;
        }

        if self.interactive && self.all_tools_trusted() {
            queue!(
                self.output,
                style::Print(format!(
                    "{}{TRUST_ALL_TEXT}\n\n",
                    if !is_small_screen { "\n" } else { "" }
                ))
            )?;
        }
        self.output.flush()?;

        let mut next_state = Some(ChatState::PromptUser {
            tool_uses: None,
            pending_tool_index: None,
            skip_printing_tools: true,
        });

        if let Some(user_input) = self.initial_input.take() {
            next_state = Some(ChatState::HandleInput {
                input: user_input,
                tool_uses: None,
                pending_tool_index: None,
            });
        }

        loop {
            debug_assert!(next_state.is_some());
            let chat_state = next_state.take().unwrap_or_default();
            let ctrl_c_stream = ctrl_c();
            debug!(?chat_state, "changing to state");

            // Update conversation state with new tool information
            self.conversation_state.update_state(false).await;

            let result = match chat_state {
                ChatState::PromptUser {
                    tool_uses,
                    pending_tool_index,
                    skip_printing_tools,
                } => {
                    // Cannot prompt in non-interactive mode no matter what.
                    if !self.interactive {
                        return Ok(());
                    }
                    self.prompt_user(database, tool_uses, pending_tool_index, skip_printing_tools)
                        .await
                },
                ChatState::HandleInput {
                    input,
                    tool_uses,
                    pending_tool_index,
                } => {
                    let tool_uses_clone = tool_uses.clone();
                    tokio::select! {
                        res = self.handle_input(telemetry, database, input, tool_uses, pending_tool_index) => res,
                        Ok(_) = ctrl_c_stream => Err(ChatError::Interrupted { tool_uses: tool_uses_clone })
                    }
                },
                ChatState::CompactHistory {
                    tool_uses,
                    pending_tool_index,
                    prompt,
                    show_summary,
                    help,
                } => {
                    let tool_uses_clone = tool_uses.clone();
                    tokio::select! {
                        res = self.compact_history(telemetry, database, tool_uses, pending_tool_index, prompt, show_summary, help) => res,
                        Ok(_) = ctrl_c_stream => Err(ChatError::Interrupted { tool_uses: tool_uses_clone })
                    }
                },
                ChatState::ExecuteTools(tool_uses) => {
                    let tool_uses_clone = tool_uses.clone();
                    tokio::select! {
                        res = self.tool_use_execute(database, telemetry, tool_uses) => res,
                        Ok(_) = ctrl_c_stream => Err(ChatError::Interrupted { tool_uses: Some(tool_uses_clone) })
                    }
                },
                ChatState::ValidateTools(tool_uses) => {
                    tokio::select! {
                        res = self.validate_tools(telemetry, tool_uses) => res,
                        Ok(_) = ctrl_c_stream => Err(ChatError::Interrupted { tool_uses: None })
                    }
                },
                ChatState::HandleResponseStream(response) => tokio::select! {
                    res = self.handle_response(database, telemetry, response) => res,
                    Ok(_) = ctrl_c_stream => {
                        self.send_chat_telemetry(database, telemetry, None, TelemetryResult::Cancelled, None).await;

                        Err(ChatError::Interrupted { tool_uses: None })
                    }
                },
                ChatState::Exit => return Ok(()),
            };

            next_state = Some(self.handle_state_execution_result(telemetry, database, result).await?);
        }
    }

    /// Handles the result of processing a [ChatState], returning the next [ChatState] to change
    /// to.
    async fn handle_state_execution_result(
        &mut self,
        telemetry: &TelemetryThread,
        database: &mut Database,
        result: Result<ChatState, ChatError>,
    ) -> Result<ChatState, ChatError> {
        // Remove non-ASCII and ANSI characters.
        let re = Regex::new(r"((\x9B|\x1B\[)[0-?]*[ -\/]*[@-~])|([^\x00-\x7F]+)").unwrap();
        match result {
            Ok(state) => Ok(state),
            Err(e) => {
                self.send_error_telemetry(database, telemetry, get_error_string(&e))
                    .await;

                macro_rules! print_err {
                    ($prepend_msg:expr, $err:expr) => {{
                        queue!(
                            self.output,
                            style::SetAttribute(Attribute::Bold),
                            style::SetForegroundColor(Color::Red),
                        )?;

                        let report = eyre::Report::from($err);

                        let text = re
                            .replace_all(&format!("{}: {:?}\n", $prepend_msg, report), "")
                            .into_owned();

                        queue!(self.output, style::Print(&text),)?;
                        self.conversation_state.append_transcript(text);

                        execute!(
                            self.output,
                            style::SetAttribute(Attribute::Reset),
                            style::SetForegroundColor(Color::Reset),
                        )?;
                    }};
                }

                macro_rules! print_default_error {
                    ($err:expr) => {
                        print_err!("Amazon Q is having trouble responding right now", $err);
                    };
                }

                error!(?e, "An error occurred processing the current state");
                if self.interactive && self.spinner.is_some() {
                    drop(self.spinner.take());
                    queue!(
                        self.output,
                        terminal::Clear(terminal::ClearType::CurrentLine),
                        cursor::MoveToColumn(0),
                    )?;
                }
                match e {
                    ChatError::Interrupted { tool_uses: inter } => {
                        execute!(self.output, style::Print("\n\n"))?;
                        // If there was an interrupt during tool execution, then we add fake
                        // messages to "reset" the chat state.
                        match inter {
                            Some(tool_uses) if !tool_uses.is_empty() => {
                                self.conversation_state.abandon_tool_use(
                                    tool_uses,
                                    "The user interrupted the tool execution.".to_string(),
                                );
                                let _ = self.conversation_state.as_sendable_conversation_state(false).await;
                                self.conversation_state.push_assistant_message(
                                    AssistantMessage::new_response(
                                        None,
                                        "Tool uses were interrupted, waiting for the next user prompt".to_string(),
                                    ),
                                    database,
                                );
                            },
                            _ => (),
                        }
                    },
                    ChatError::Client(err) => match err {
                        // Errors from attempting to send too large of a conversation history. In
                        // this case, attempt to automatically compact the history for the user.
                        crate::api_client::ApiClientError::ContextWindowOverflow => {
                            if !self.conversation_state.can_create_summary_request().await {
                                execute!(
                                    self.output,
                                    style::SetForegroundColor(Color::Red),
                                    style::Print("Your conversation is too large to continue.\n"),
                                    style::SetForegroundColor(Color::Reset),
                                    style::Print(format!("• Run {} to analyze your context usage\n", "/usage".green())),
                                    style::Print(format!(
                                        "• Run {} to reset your conversation state\n",
                                        "/clear".green()
                                    )),
                                    style::SetAttribute(Attribute::Reset),
                                    style::Print("\n\n"),
                                )?;
                                self.conversation_state.reset_next_user_message();
                                return Ok(ChatState::PromptUser {
                                    tool_uses: None,
                                    pending_tool_index: None,
                                    skip_printing_tools: false,
                                });
                            }

                            execute!(
                                self.output,
                                style::SetForegroundColor(Color::Yellow),
                                style::Print("The context window has overflowed, summarizing the history..."),
                                style::SetAttribute(Attribute::Reset),
                                style::Print("\n\n"),
                            )?;

                            return Ok(ChatState::CompactHistory {
                                tool_uses: None,
                                pending_tool_index: None,
                                prompt: None,
                                show_summary: false,
                                help: false,
                            });
                        },
                        crate::api_client::ApiClientError::QuotaBreach(msg) => {
                            print_err!(msg, err);
                        },
                        _ => {
                            print_default_error!(err);
                        },
                    },
                    _ => {
                        print_default_error!(e);
                    },
                }
                self.conversation_state.enforce_conversation_invariants();
                self.conversation_state.reset_next_user_message();
                Ok(ChatState::PromptUser {
                    tool_uses: None,
                    pending_tool_index: None,
                    skip_printing_tools: false,
                })
            },
        }
    }

    /// Compacts the conversation history, replacing the history with a summary generated by the
    /// model.
    ///
    /// The last two user messages in the history are not included in the compaction process.
    #[allow(clippy::too_many_arguments)]
    async fn compact_history(
        &mut self,
        telemetry: &TelemetryThread,
        database: &mut Database,
        tool_uses: Option<Vec<QueuedTool>>,
        pending_tool_index: Option<usize>,
        custom_prompt: Option<String>,
        show_summary: bool,
        help: bool,
    ) -> Result<ChatState, ChatError> {
        let hist = self.conversation_state.history();
        debug!(?hist, "compacting history");

        // If help flag is set, show compact command help
        if help {
            execute!(
                self.output,
                style::Print("\n"),
                style::Print(compact_help_text()),
                style::Print("\n")
            )?;

            return Ok(ChatState::PromptUser {
                tool_uses,
                pending_tool_index,
                skip_printing_tools: true,
            });
        }

        if self.conversation_state.history().len() < 2 {
            execute!(
                self.output,
                style::SetForegroundColor(Color::Yellow),
                style::Print("\nConversation too short to compact.\n\n"),
                style::SetForegroundColor(Color::Reset)
            )?;

            return Ok(ChatState::PromptUser {
                tool_uses,
                pending_tool_index,
                skip_printing_tools: true,
            });
        }

        // Send a request for summarizing the history.
        let summary_state = self
            .conversation_state
            .create_summary_request(custom_prompt.as_ref())
            .await;
        if self.interactive {
            execute!(self.output, cursor::Hide, style::Print("\n"))?;
            self.spinner = Some(Spinner::new(Spinners::Dots, "Creating summary...".to_string()));
        }
        let response = self.client.send_message(summary_state).await;

        // TODO(brandonskiser): This is a temporary hotfix for failing compaction. We should instead
        // retry except with less context included.
        let response = match response {
            Ok(res) => res,
            Err(e) => {
                self.send_chat_telemetry(
                    database,
                    telemetry,
                    None,
                    TelemetryResult::Failed,
                    Some(get_error_string(&e)),
                )
                .await;
                match e {
                    crate::api_client::ApiClientError::ContextWindowOverflow => {
                        self.conversation_state.clear(true);
                        if self.interactive {
                            self.spinner.take();
                            execute!(
                                self.output,
                                terminal::Clear(terminal::ClearType::CurrentLine),
                                cursor::MoveToColumn(0),
                                style::SetForegroundColor(Color::Yellow),
                                style::Print(
                                    "The context window usage has overflowed. Clearing the conversation history.\n\n"
                                ),
                                style::SetAttribute(Attribute::Reset)
                            )?;
                        }
                        return Ok(ChatState::PromptUser {
                            tool_uses,
                            pending_tool_index,
                            skip_printing_tools: true,
                        });
                    },
                    e => return Err(e.into()),
                }
            },
        };

        let request_id = response.request_id().map(|s| s.to_string());
        let summary = {
            let mut parser = ResponseParser::new(response);
            loop {
                match parser.recv().await {
                    Ok(parser::ResponseEvent::EndStream { message }) => {
                        break message.content().to_string();
                    },
                    Ok(_) => (),
                    Err(err) => {
                        if let Some(request_id) = &err.request_id {
                            self.failed_request_ids.push(request_id.clone());
                        };
                        self.send_chat_telemetry(
                            database,
                            telemetry,
                            err.request_id.clone(),
                            TelemetryResult::Failed,
                            Some(get_error_string(&err)),
                        )
                        .await;
                        return Err(err.into());
                    },
                }
            }
        };

        if self.interactive && self.spinner.is_some() {
            drop(self.spinner.take());
            queue!(
                self.output,
                terminal::Clear(terminal::ClearType::CurrentLine),
                cursor::MoveToColumn(0),
                cursor::Show
            )?;
        }
        self.send_chat_telemetry(database, telemetry, request_id, TelemetryResult::Succeeded, None)
            .await;

        self.conversation_state.replace_history_with_summary(summary.clone());

        // Print output to the user.
        {
            execute!(
                self.output,
                style::SetForegroundColor(Color::Green),
                style::Print("✔ Conversation history has been compacted successfully!\n\n"),
                style::SetForegroundColor(Color::DarkGrey)
            )?;

            let mut output = Vec::new();
            if let Some(custom_prompt) = &custom_prompt {
                execute!(
                    output,
                    style::Print(format!("• Custom prompt applied: {}\n", custom_prompt))
                )?;
            }
            animate_output(&mut self.output, &output)?;

            // Display the summary if the show_summary flag is set
            if show_summary {
                // Add a border around the summary for better visual separation
                let terminal_width = self.terminal_width();
                let border = "═".repeat(terminal_width.min(80));
                execute!(
                    self.output,
                    style::Print("\n"),
                    style::SetForegroundColor(Color::Cyan),
                    style::Print(&border),
                    style::Print("\n"),
                    style::SetAttribute(Attribute::Bold),
                    style::Print("                       CONVERSATION SUMMARY"),
                    style::Print("\n"),
                    style::Print(&border),
                    style::SetAttribute(Attribute::Reset),
                    style::Print("\n\n"),
                )?;

                execute!(
                    output,
                    style::Print(&summary),
                    style::Print("\n\n"),
                    style::SetForegroundColor(Color::Cyan),
                    style::Print("The conversation history has been replaced with this summary.\n"),
                    style::Print("It contains all important details from previous interactions.\n"),
                )?;
                animate_output(&mut self.output, &output)?;

                execute!(
                    self.output,
                    style::Print(&border),
                    style::Print("\n\n"),
                    style::SetForegroundColor(Color::Reset)
                )?;
            }
        }

        // If a next message is set, then retry the request.
        if self.conversation_state.next_user_message().is_some() {
            Ok(ChatState::HandleResponseStream(
                self.client
                    .send_message(self.conversation_state.as_sendable_conversation_state(false).await)
                    .await?,
            ))
        } else {
            // Otherwise, return back to the prompt for any pending tool uses.
            Ok(ChatState::PromptUser {
                tool_uses,
                pending_tool_index,
                skip_printing_tools: true,
            })
        }
    }

    /// Read input from the user.
    async fn prompt_user(
        &mut self,
        database: &Database,
        mut tool_uses: Option<Vec<QueuedTool>>,
        pending_tool_index: Option<usize>,
        skip_printing_tools: bool,
    ) -> Result<ChatState, ChatError> {
        execute!(self.output, cursor::Show)?;
        let tool_uses = tool_uses.take().unwrap_or_default();

        // Check token usage and display warnings if needed
        if pending_tool_index.is_none() {
            // Only display warnings when not waiting for tool approval
            if self.conversation_state.can_create_summary_request().await {
                if let Err(e) = self.display_char_warnings().await {
                    warn!("Failed to display character limit warnings: {}", e);
                }
            }
        }

        let show_tool_use_confirmation_dialog = !skip_printing_tools && pending_tool_index.is_some();
        if show_tool_use_confirmation_dialog {
            execute!(
                self.output,
                style::SetForegroundColor(Color::DarkGrey),
                style::Print("\nAllow this action? Use '"),
                style::SetForegroundColor(Color::Green),
                style::Print("t"),
                style::SetForegroundColor(Color::DarkGrey),
                style::Print("' to trust (always allow) this tool for the session. ["),
                style::SetForegroundColor(Color::Green),
                style::Print("y"),
                style::SetForegroundColor(Color::DarkGrey),
                style::Print("/"),
                style::SetForegroundColor(Color::Green),
                style::Print("n"),
                style::SetForegroundColor(Color::DarkGrey),
                style::Print("/"),
                style::SetForegroundColor(Color::Green),
                style::Print("t"),
                style::SetForegroundColor(Color::DarkGrey),
                style::Print("]:\n\n"),
                style::SetForegroundColor(Color::Reset),
            )?;
        }

        // Do this here so that the skim integration sees an updated view of the context *during the current
        // q session*. (e.g., if I add files to context, that won't show up for skim for the current
        // q session unless we do this in prompt_user... unless you can find a better way)
        #[cfg(unix)]
        if let Some(ref context_manager) = self.conversation_state.context_manager {
            let tool_names = self
                .conversation_state
                .tool_manager
                .tn_map
                .keys()
                .filter(|name| *name != DUMMY_TOOL_NAME)
                .cloned()
                .collect::<Vec<_>>();
            self.input_source
                .put_skim_command_selector(database, Arc::new(context_manager.clone()), tool_names);
        }
        execute!(
            self.output,
            style::SetForegroundColor(Color::Reset),
            style::SetAttribute(Attribute::Reset)
        )?;
        let user_input = match self.read_user_input(&self.generate_tool_trust_prompt(), false) {
            Some(input) => input,
            None => return Ok(ChatState::Exit),
        };

        self.conversation_state.append_user_transcript(&user_input);
        Ok(ChatState::HandleInput {
            input: user_input,
            tool_uses: Some(tool_uses),
            pending_tool_index,
        })
    }

    async fn handle_input(
        &mut self,
        telemetry: &TelemetryThread,
        database: &mut Database,
        mut user_input: String,
        tool_uses: Option<Vec<QueuedTool>>,
        pending_tool_index: Option<usize>,
    ) -> Result<ChatState, ChatError> {
        let command_result = Command::parse(&user_input, &mut self.output);

        if let Err(error_message) = &command_result {
            // Display error message for command parsing errors
            execute!(
                self.output,
                style::SetForegroundColor(Color::Red),
                style::Print(format!("\nError: {}\n\n", error_message)),
                style::SetForegroundColor(Color::Reset)
            )?;

            return Ok(ChatState::PromptUser {
                tool_uses,
                pending_tool_index,
                skip_printing_tools: true,
            });
        }

        let command = command_result.unwrap();
        let mut tool_uses: Vec<QueuedTool> = tool_uses.unwrap_or_default();

        Ok(match command {
            Command::Ask { prompt } => {
                // Check for a pending tool approval
                if let Some(index) = pending_tool_index {
                    let tool_use = &mut tool_uses[index];

                    let is_trust = ["t", "T"].contains(&prompt.as_str());
                    if ["y", "Y"].contains(&prompt.as_str()) || is_trust {
                        if is_trust {
                            self.tool_permissions.trust_tool(&tool_use.name);
                        }
                        tool_use.accepted = true;

                        return Ok(ChatState::ExecuteTools(tool_uses));
                    }
                } else if !self.pending_prompts.is_empty() {
                    let prompts = self.pending_prompts.drain(0..).collect();
                    user_input = self
                        .conversation_state
                        .append_prompts(prompts)
                        .ok_or(ChatError::Custom("Prompt append failed".into()))?;
                }

                // Otherwise continue with normal chat on 'n' or other responses
                self.tool_use_status = ToolUseStatus::Idle;

                if pending_tool_index.is_some() {
                    self.conversation_state.abandon_tool_use(tool_uses, user_input);
                } else {
                    self.conversation_state.set_next_user_message(user_input).await;
                }

                let conv_state = self.conversation_state.as_sendable_conversation_state(true).await;
                self.send_tool_use_telemetry(telemetry).await;

                if self.interactive {
                    // Print newlines before starting the assistant response
                    execute!(self.output, style::Print("\n\n"))?;
                    queue!(self.output, cursor::Hide)?;
                    self.spinner = Some(Spinner::new(Spinners::Dots, "Thinking...".to_owned()));
                }

                ChatState::HandleResponseStream(self.client.send_message(conv_state).await?)
            },
            Command::Execute { command } => {
                queue!(self.output, style::Print('\n'))?;
                std::process::Command::new("bash").args(["-c", &command]).status().ok();
                queue!(self.output, style::Print('\n'))?;
                ChatState::PromptUser {
                    tool_uses: None,
                    pending_tool_index: None,
                    skip_printing_tools: false,
                }
            },
            Command::Clear => {
                execute!(self.output, cursor::Show)?;
                execute!(
                    self.output,
                    style::SetForegroundColor(Color::DarkGrey),
                    style::Print(
                        "\nAre you sure? This will erase the conversation history and context from hooks for the current session. "
                    ),
                    style::Print("["),
                    style::SetForegroundColor(Color::Green),
                    style::Print("y"),
                    style::SetForegroundColor(Color::DarkGrey),
                    style::Print("/"),
                    style::SetForegroundColor(Color::Green),
                    style::Print("n"),
                    style::SetForegroundColor(Color::DarkGrey),
                    style::Print("]:\n\n"),
                    style::SetForegroundColor(Color::Reset),
                )?;

                // Setting `exit_on_single_ctrl_c` for better ux: exit the confirmation dialog rather than the CLI
                let user_input = match self.read_user_input("> ".yellow().to_string().as_str(), true) {
                    Some(input) => input,
                    None => "".to_string(),
                };

                if ["y", "Y"].contains(&user_input.as_str()) {
                    self.conversation_state.clear(true);
                    if let Some(cm) = self.conversation_state.context_manager.as_mut() {
                        cm.hook_executor.global_cache.clear();
                        cm.hook_executor.profile_cache.clear();
                    }
                    execute!(
                        self.output,
                        style::SetForegroundColor(Color::Green),
                        style::Print("\nConversation history cleared.\n\n"),
                        style::SetForegroundColor(Color::Reset)
                    )?;
                }

                ChatState::PromptUser {
                    tool_uses: None,
                    pending_tool_index: None,
                    skip_printing_tools: true,
                }
            },
            Command::Compact {
                prompt,
                show_summary,
                help,
            } => {
                self.compact_history(
                    telemetry,
                    database,
                    Some(tool_uses),
                    pending_tool_index,
                    prompt,
                    show_summary,
                    help,
                )
                .await?
            },
            Command::Help => {
                execute!(self.output, style::Print(HELP_TEXT))?;
                ChatState::PromptUser {
                    tool_uses: Some(tool_uses),
                    pending_tool_index,
                    skip_printing_tools: true,
                }
            },
            Command::Issue { prompt } => {
                let input = "I would like to report an issue or make a feature request";
                ChatState::HandleInput {
                    input: if let Some(prompt) = prompt {
                        format!("{input}: {prompt}")
                    } else {
                        input.to_string()
                    },
                    tool_uses: Some(tool_uses),
                    pending_tool_index,
                }
            },
            Command::PromptEditor { initial_text } => {
                match Self::open_editor(initial_text) {
                    Ok(content) => {
                        if content.trim().is_empty() {
                            execute!(
                                self.output,
                                style::SetForegroundColor(Color::Yellow),
                                style::Print("\nEmpty content from editor, not submitting.\n\n"),
                                style::SetForegroundColor(Color::Reset)
                            )?;

                            ChatState::PromptUser {
                                tool_uses: Some(tool_uses),
                                pending_tool_index,
                                skip_printing_tools: true,
                            }
                        } else {
                            execute!(
                                self.output,
                                style::SetForegroundColor(Color::Green),
                                style::Print("\nContent loaded from editor. Submitting prompt...\n\n"),
                                style::SetForegroundColor(Color::Reset)
                            )?;

                            // Display the content as if the user typed it
                            execute!(
                                self.output,
                                style::SetAttribute(Attribute::Reset),
                                style::SetForegroundColor(Color::Magenta),
                                style::Print("> "),
                                style::SetAttribute(Attribute::Reset),
                                style::Print(&content),
                                style::Print("\n")
                            )?;

                            // Process the content as user input
                            ChatState::HandleInput {
                                input: content,
                                tool_uses: Some(tool_uses),
                                pending_tool_index,
                            }
                        }
                    },
                    Err(e) => {
                        execute!(
                            self.output,
                            style::SetForegroundColor(Color::Red),
                            style::Print(format!("\nError opening editor: {}\n\n", e)),
                            style::SetForegroundColor(Color::Reset)
                        )?;

                        ChatState::PromptUser {
                            tool_uses: Some(tool_uses),
                            pending_tool_index,
                            skip_printing_tools: true,
                        }
                    },
                }
            },
            Command::Quit => ChatState::Exit,
            Command::Profile { subcommand } => {
                if let Some(context_manager) = &mut self.conversation_state.context_manager {
                    macro_rules! print_err {
                        ($err:expr) => {
                            execute!(
                                self.output,
                                style::SetForegroundColor(Color::Red),
                                style::Print(format!("\nError: {}\n\n", $err)),
                                style::SetForegroundColor(Color::Reset)
                            )?
                        };
                    }

                    match subcommand {
                        command::ProfileSubcommand::List => {
                            let profiles = match context_manager.list_profiles().await {
                                Ok(profiles) => profiles,
                                Err(e) => {
                                    execute!(
                                        self.output,
                                        style::SetForegroundColor(Color::Red),
                                        style::Print(format!("\nError listing profiles: {}\n\n", e)),
                                        style::SetForegroundColor(Color::Reset)
                                    )?;
                                    vec![]
                                },
                            };

                            execute!(self.output, style::Print("\n"))?;
                            for profile in profiles {
                                if profile == context_manager.current_profile {
                                    execute!(
                                        self.output,
                                        style::SetForegroundColor(Color::Green),
                                        style::Print("* "),
                                        style::Print(&profile),
                                        style::SetForegroundColor(Color::Reset),
                                        style::Print("\n")
                                    )?;
                                } else {
                                    execute!(
                                        self.output,
                                        style::Print("  "),
                                        style::Print(&profile),
                                        style::Print("\n")
                                    )?;
                                }
                            }
                            execute!(self.output, style::Print("\n"))?;
                        },
                        command::ProfileSubcommand::Create { name } => {
                            match context_manager.create_profile(&name).await {
                                Ok(_) => {
                                    execute!(
                                        self.output,
                                        style::SetForegroundColor(Color::Green),
                                        style::Print(format!("\nCreated profile: {}\n\n", name)),
                                        style::SetForegroundColor(Color::Reset)
                                    )?;
                                    context_manager
                                        .switch_profile(&name)
                                        .await
                                        .map_err(|e| warn!(?e, "failed to switch to newly created profile"))
                                        .ok();
                                },
                                Err(e) => print_err!(e),
                            }
                        },
                        command::ProfileSubcommand::Delete { name } => {
                            match context_manager.delete_profile(&name).await {
                                Ok(_) => {
                                    execute!(
                                        self.output,
                                        style::SetForegroundColor(Color::Green),
                                        style::Print(format!("\nDeleted profile: {}\n\n", name)),
                                        style::SetForegroundColor(Color::Reset)
                                    )?;
                                },
                                Err(e) => print_err!(e),
                            }
                        },
                        command::ProfileSubcommand::Set { name } => match context_manager.switch_profile(&name).await {
                            Ok(_) => {
                                execute!(
                                    self.output,
                                    style::SetForegroundColor(Color::Green),
                                    style::Print(format!("\nSwitched to profile: {}\n\n", name)),
                                    style::SetForegroundColor(Color::Reset)
                                )?;
                            },
                            Err(e) => print_err!(e),
                        },
                        command::ProfileSubcommand::Rename { old_name, new_name } => {
                            match context_manager.rename_profile(&old_name, &new_name).await {
                                Ok(_) => {
                                    execute!(
                                        self.output,
                                        style::SetForegroundColor(Color::Green),
                                        style::Print(format!("\nRenamed profile: {} -> {}\n\n", old_name, new_name)),
                                        style::SetForegroundColor(Color::Reset)
                                    )?;
                                },
                                Err(e) => print_err!(e),
                            }
                        },
                        command::ProfileSubcommand::Help => {
                            execute!(
                                self.output,
                                style::Print("\n"),
                                style::Print(command::ProfileSubcommand::help_text()),
                                style::Print("\n")
                            )?;
                        },
                    }
                }
                ChatState::PromptUser {
                    tool_uses: Some(tool_uses),
                    pending_tool_index,
                    skip_printing_tools: true,
                }
            },
            Command::Context { subcommand } => {
                if let Some(context_manager) = &mut self.conversation_state.context_manager {
                    match subcommand {
                        command::ContextSubcommand::Show { expand } => {
                            fn map_chat_error(e: ErrReport) -> ChatError {
                                ChatError::Custom(e.to_string().into())
                            }
                            // Display global context
                            execute!(
                                self.output,
                                style::SetAttribute(Attribute::Bold),
                                style::SetForegroundColor(Color::Magenta),
                                style::Print("\n🌍 global:\n"),
                                style::SetAttribute(Attribute::Reset),
                            )?;
                            let mut global_context_files = HashSet::new();
                            let mut profile_context_files = HashSet::new();
                            if context_manager.global_config.paths.is_empty() {
                                execute!(
                                    self.output,
                                    style::SetForegroundColor(Color::DarkGrey),
                                    style::Print("    <none>\n"),
                                    style::SetForegroundColor(Color::Reset)
                                )?;
                            } else {
                                for path in &context_manager.global_config.paths {
                                    execute!(self.output, style::Print(format!("    {} ", path)))?;
                                    if let Ok(context_files) = context_manager.get_context_files_by_path(path).await {
                                        execute!(
                                            self.output,
                                            style::SetForegroundColor(Color::Green),
                                            style::Print(format!(
                                                "({} match{})",
                                                context_files.len(),
                                                if context_files.len() == 1 { "" } else { "es" }
                                            )),
                                            style::SetForegroundColor(Color::Reset)
                                        )?;
                                        global_context_files.extend(context_files);
                                    }
                                    execute!(self.output, style::Print("\n"))?;
                                }
                            }

                            if expand {
                                queue!(
                                    self.output,
                                    style::SetAttribute(Attribute::Bold),
                                    style::SetForegroundColor(Color::DarkYellow),
                                    style::Print("\n    🔧 Hooks:\n")
                                )?;
                                print_hook_section(
                                    &mut self.output,
                                    &context_manager.global_config.hooks,
                                    HookTrigger::ConversationStart,
                                )
                                .map_err(map_chat_error)?;

                                print_hook_section(
                                    &mut self.output,
                                    &context_manager.global_config.hooks,
                                    HookTrigger::PerPrompt,
                                )
                                .map_err(map_chat_error)?;
                            }

                            // Display profile context
                            execute!(
                                self.output,
                                style::SetAttribute(Attribute::Bold),
                                style::SetForegroundColor(Color::Magenta),
                                style::Print(format!("\n👤 profile ({}):\n", context_manager.current_profile)),
                                style::SetAttribute(Attribute::Reset),
                            )?;

                            if context_manager.profile_config.paths.is_empty() {
                                execute!(
                                    self.output,
                                    style::SetForegroundColor(Color::DarkGrey),
                                    style::Print("    <none>\n\n"),
                                    style::SetForegroundColor(Color::Reset)
                                )?;
                            } else {
                                for path in &context_manager.profile_config.paths {
                                    execute!(self.output, style::Print(format!("    {} ", path)))?;
                                    if let Ok(context_files) = context_manager.get_context_files_by_path(path).await {
                                        execute!(
                                            self.output,
                                            style::SetForegroundColor(Color::Green),
                                            style::Print(format!(
                                                "({} match{})",
                                                context_files.len(),
                                                if context_files.len() == 1 { "" } else { "es" }
                                            )),
                                            style::SetForegroundColor(Color::Reset)
                                        )?;
                                        profile_context_files.extend(context_files);
                                    }
                                    execute!(self.output, style::Print("\n"))?;
                                }
                                execute!(self.output, style::Print("\n"))?;
                            }

                            if expand {
                                queue!(
                                    self.output,
                                    style::SetAttribute(Attribute::Bold),
                                    style::SetForegroundColor(Color::DarkYellow),
                                    style::Print("    🔧 Hooks:\n")
                                )?;
                                print_hook_section(
                                    &mut self.output,
                                    &context_manager.profile_config.hooks,
                                    HookTrigger::ConversationStart,
                                )
                                .map_err(map_chat_error)?;
                                print_hook_section(
                                    &mut self.output,
                                    &context_manager.profile_config.hooks,
                                    HookTrigger::PerPrompt,
                                )
                                .map_err(map_chat_error)?;
                                execute!(self.output, style::Print("\n"))?;
                            }

                            if global_context_files.is_empty() && profile_context_files.is_empty() {
                                execute!(
                                    self.output,
                                    style::SetForegroundColor(Color::DarkGrey),
                                    style::Print("No files in the current directory matched the rules above.\n\n"),
                                    style::SetForegroundColor(Color::Reset)
                                )?;
                            } else {
                                let total = global_context_files.len() + profile_context_files.len();
                                let total_tokens = global_context_files
                                    .iter()
                                    .map(|(_, content)| TokenCounter::count_tokens(content))
                                    .sum::<usize>()
                                    + profile_context_files
                                        .iter()
                                        .map(|(_, content)| TokenCounter::count_tokens(content))
                                        .sum::<usize>();
                                execute!(
                                    self.output,
                                    style::SetForegroundColor(Color::Green),
                                    style::SetAttribute(Attribute::Bold),
                                    style::Print(format!(
                                        "{} matched file{} in use:\n",
                                        total,
                                        if total == 1 { "" } else { "s" }
                                    )),
                                    style::SetForegroundColor(Color::Reset),
                                    style::SetAttribute(Attribute::Reset)
                                )?;

                                for (filename, content) in &global_context_files {
                                    let est_tokens = TokenCounter::count_tokens(content);
                                    execute!(
                                        self.output,
                                        style::Print(format!("🌍 {} ", filename)),
                                        style::SetForegroundColor(Color::DarkGrey),
                                        style::Print(format!("(~{} tkns)\n", est_tokens)),
                                        style::SetForegroundColor(Color::Reset),
                                    )?;
                                    if expand {
                                        execute!(
                                            self.output,
                                            style::SetForegroundColor(Color::DarkGrey),
                                            style::Print(format!("{}\n\n", content)),
                                            style::SetForegroundColor(Color::Reset)
                                        )?;
                                    }
                                }

                                for (filename, content) in &profile_context_files {
                                    let est_tokens = TokenCounter::count_tokens(content);
                                    execute!(
                                        self.output,
                                        style::Print(format!("👤 {} ", filename)),
                                        style::SetForegroundColor(Color::DarkGrey),
                                        style::Print(format!("(~{} tkns)\n", est_tokens)),
                                        style::SetForegroundColor(Color::Reset),
                                    )?;
                                    if expand {
                                        execute!(
                                            self.output,
                                            style::SetForegroundColor(Color::DarkGrey),
                                            style::Print(format!("{}\n\n", content)),
                                            style::SetForegroundColor(Color::Reset)
                                        )?;
                                    }
                                }

                                if expand {
                                    execute!(self.output, style::Print(format!("{}\n\n", "▔".repeat(3))),)?;
                                }

                                let mut combined_files: Vec<(String, String)> = global_context_files
                                    .iter()
                                    .chain(profile_context_files.iter())
                                    .cloned()
                                    .collect();

                                let dropped_files =
                                    drop_matched_context_files(&mut combined_files, CONTEXT_FILES_MAX_SIZE).ok();

                                execute!(
                                    self.output,
                                    style::Print(format!("\nTotal: ~{} tokens\n\n", total_tokens))
                                )?;

                                if let Some(dropped_files) = dropped_files {
                                    if !dropped_files.is_empty() {
                                        execute!(
                                            self.output,
                                            style::SetForegroundColor(Color::DarkYellow),
                                            style::Print(format!(
                                                "Total token count exceeds limit: {}. The following files will be automatically dropped when interacting with Q. Consider removing them. \n\n",
                                                CONTEXT_FILES_MAX_SIZE
                                            )),
                                            style::SetForegroundColor(Color::Reset)
                                        )?;
                                        let total_files = dropped_files.len();

                                        let truncated_dropped_files = &dropped_files[..10];

                                        for (filename, content) in truncated_dropped_files {
                                            let est_tokens = TokenCounter::count_tokens(content);
                                            execute!(
                                                self.output,
                                                style::Print(format!("{} ", filename)),
                                                style::SetForegroundColor(Color::DarkGrey),
                                                style::Print(format!("(~{} tkns)\n", est_tokens)),
                                                style::SetForegroundColor(Color::Reset),
                                            )?;
                                        }

                                        if total_files > 10 {
                                            execute!(
                                                self.output,
                                                style::Print(format!("({} more files)\n", total_files - 10))
                                            )?;
                                        }
                                    }
                                }

                                execute!(self.output, style::Print("\n"))?;
                            }

                            // Show last cached conversation summary if available, otherwise regenerate it
                            if expand {
                                if let Some(summary) = self.conversation_state.latest_summary() {
                                    let border = "═".repeat(self.terminal_width().min(80));
                                    execute!(
                                        self.output,
                                        style::Print("\n"),
                                        style::SetForegroundColor(Color::Cyan),
                                        style::Print(&border),
                                        style::Print("\n"),
                                        style::SetAttribute(Attribute::Bold),
                                        style::Print("                       CONVERSATION SUMMARY"),
                                        style::Print("\n"),
                                        style::Print(&border),
                                        style::SetAttribute(Attribute::Reset),
                                        style::Print("\n\n"),
                                        style::Print(&summary),
                                        style::Print("\n\n\n")
                                    )?;
                                }
                            }
                        },
                        command::ContextSubcommand::Add { global, force, paths } => {
                            match context_manager.add_paths(paths.clone(), global, force).await {
                                Ok(_) => {
                                    let target = if global { "global" } else { "profile" };
                                    execute!(
                                        self.output,
                                        style::SetForegroundColor(Color::Green),
                                        style::Print(format!(
                                            "\nAdded {} path(s) to {} context.\n\n",
                                            paths.len(),
                                            target
                                        )),
                                        style::SetForegroundColor(Color::Reset)
                                    )?;
                                },
                                Err(e) => {
                                    execute!(
                                        self.output,
                                        style::SetForegroundColor(Color::Red),
                                        style::Print(format!("\nError: {}\n\n", e)),
                                        style::SetForegroundColor(Color::Reset)
                                    )?;
                                },
                            }
                        },
                        command::ContextSubcommand::Remove { global, paths } => {
                            match context_manager.remove_paths(paths.clone(), global).await {
                                Ok(_) => {
                                    let target = if global { "global" } else { "profile" };
                                    execute!(
                                        self.output,
                                        style::SetForegroundColor(Color::Green),
                                        style::Print(format!(
                                            "\nRemoved {} path(s) from {} context.\n\n",
                                            paths.len(),
                                            target
                                        )),
                                        style::SetForegroundColor(Color::Reset)
                                    )?;
                                },
                                Err(e) => {
                                    execute!(
                                        self.output,
                                        style::SetForegroundColor(Color::Red),
                                        style::Print(format!("\nError: {}\n\n", e)),
                                        style::SetForegroundColor(Color::Reset)
                                    )?;
                                },
                            }
                        },
                        command::ContextSubcommand::Clear { global } => match context_manager.clear(global).await {
                            Ok(_) => {
                                let target = if global {
                                    "global".to_string()
                                } else {
                                    format!("profile '{}'", context_manager.current_profile)
                                };
                                execute!(
                                    self.output,
                                    style::SetForegroundColor(Color::Green),
                                    style::Print(format!("\nCleared context for {}\n\n", target)),
                                    style::SetForegroundColor(Color::Reset)
                                )?;
                            },
                            Err(e) => {
                                execute!(
                                    self.output,
                                    style::SetForegroundColor(Color::Red),
                                    style::Print(format!("\nError: {}\n\n", e)),
                                    style::SetForegroundColor(Color::Reset)
                                )?;
                            },
                        },
                        command::ContextSubcommand::Help => {
                            execute!(
                                self.output,
                                style::Print("\n"),
                                style::Print(command::ContextSubcommand::help_text()),
                                style::Print("\n")
                            )?;
                        },
                        command::ContextSubcommand::Hooks { subcommand } => {
                            fn map_chat_error(e: ErrReport) -> ChatError {
                                ChatError::Custom(e.to_string().into())
                            }

                            let scope = |g: bool| if g { "global" } else { "profile" };
                            if let Some(subcommand) = subcommand {
                                match subcommand {
                                    command::HooksSubcommand::Add {
                                        name,
                                        trigger,
                                        command,
                                        global,
                                    } => {
                                        let trigger = if trigger == "conversation_start" {
                                            HookTrigger::ConversationStart
                                        } else {
                                            HookTrigger::PerPrompt
                                        };

                                        let result = context_manager
                                            .add_hook(name.clone(), Hook::new_inline_hook(trigger, command), global)
                                            .await;
                                        match result {
                                            Ok(_) => {
                                                execute!(
                                                    self.output,
                                                    style::SetForegroundColor(Color::Green),
                                                    style::Print(format!(
                                                        "\nAdded {} hook '{name}'.\n\n",
                                                        scope(global)
                                                    )),
                                                    style::SetForegroundColor(Color::Reset)
                                                )?;
                                            },
                                            Err(e) => {
                                                execute!(
                                                    self.output,
                                                    style::SetForegroundColor(Color::Red),
                                                    style::Print(format!(
                                                        "\nCannot add {} hook '{name}': {}\n\n",
                                                        scope(global),
                                                        e
                                                    )),
                                                    style::SetForegroundColor(Color::Reset)
                                                )?;
                                            },
                                        }
                                    },
                                    command::HooksSubcommand::Remove { name, global } => {
                                        let result = context_manager.remove_hook(&name, global).await;
                                        match result {
                                            Ok(_) => {
                                                execute!(
                                                    self.output,
                                                    style::SetForegroundColor(Color::Green),
                                                    style::Print(format!(
                                                        "\nRemoved {} hook '{name}'.\n\n",
                                                        scope(global)
                                                    )),
                                                    style::SetForegroundColor(Color::Reset)
                                                )?;
                                            },
                                            Err(e) => {
                                                execute!(
                                                    self.output,
                                                    style::SetForegroundColor(Color::Red),
                                                    style::Print(format!(
                                                        "\nCannot remove {} hook '{name}': {}\n\n",
                                                        scope(global),
                                                        e
                                                    )),
                                                    style::SetForegroundColor(Color::Reset)
                                                )?;
                                            },
                                        }
                                    },
                                    command::HooksSubcommand::Enable { name, global } => {
                                        let result = context_manager.set_hook_disabled(&name, global, false).await;
                                        match result {
                                            Ok(_) => {
                                                execute!(
                                                    self.output,
                                                    style::SetForegroundColor(Color::Green),
                                                    style::Print(format!(
                                                        "\nEnabled {} hook '{name}'.\n\n",
                                                        scope(global)
                                                    )),
                                                    style::SetForegroundColor(Color::Reset)
                                                )?;
                                            },
                                            Err(e) => {
                                                execute!(
                                                    self.output,
                                                    style::SetForegroundColor(Color::Red),
                                                    style::Print(format!(
                                                        "\nCannot enable {} hook '{name}': {}\n\n",
                                                        scope(global),
                                                        e
                                                    )),
                                                    style::SetForegroundColor(Color::Reset)
                                                )?;
                                            },
                                        }
                                    },
                                    command::HooksSubcommand::Disable { name, global } => {
                                        let result = context_manager.set_hook_disabled(&name, global, true).await;
                                        match result {
                                            Ok(_) => {
                                                execute!(
                                                    self.output,
                                                    style::SetForegroundColor(Color::Green),
                                                    style::Print(format!(
                                                        "\nDisabled {} hook '{name}'.\n\n",
                                                        scope(global)
                                                    )),
                                                    style::SetForegroundColor(Color::Reset)
                                                )?;
                                            },
                                            Err(e) => {
                                                execute!(
                                                    self.output,
                                                    style::SetForegroundColor(Color::Red),
                                                    style::Print(format!(
                                                        "\nCannot disable {} hook '{name}': {}\n\n",
                                                        scope(global),
                                                        e
                                                    )),
                                                    style::SetForegroundColor(Color::Reset)
                                                )?;
                                            },
                                        }
                                    },
                                    command::HooksSubcommand::EnableAll { global } => {
                                        context_manager
                                            .set_all_hooks_disabled(global, false)
                                            .await
                                            .map_err(map_chat_error)?;
                                        execute!(
                                            self.output,
                                            style::SetForegroundColor(Color::Green),
                                            style::Print(format!("\nEnabled all {} hooks.\n\n", scope(global))),
                                            style::SetForegroundColor(Color::Reset)
                                        )?;
                                    },
                                    command::HooksSubcommand::DisableAll { global } => {
                                        context_manager
                                            .set_all_hooks_disabled(global, true)
                                            .await
                                            .map_err(map_chat_error)?;
                                        execute!(
                                            self.output,
                                            style::SetForegroundColor(Color::Green),
                                            style::Print(format!("\nDisabled all {} hooks.\n\n", scope(global))),
                                            style::SetForegroundColor(Color::Reset)
                                        )?;
                                    },
                                    command::HooksSubcommand::Help => {
                                        execute!(
                                            self.output,
                                            style::Print("\n"),
                                            style::Print(command::ContextSubcommand::hooks_help_text()),
                                            style::Print("\n")
                                        )?;
                                    },
                                }
                            } else {
                                queue!(
                                    self.output,
                                    style::SetAttribute(Attribute::Bold),
                                    style::SetForegroundColor(Color::Magenta),
                                    style::Print("\n🌍 global:\n"),
                                    style::SetAttribute(Attribute::Reset),
                                )?;

                                print_hook_section(
                                    &mut self.output,
                                    &context_manager.global_config.hooks,
                                    HookTrigger::ConversationStart,
                                )
                                .map_err(map_chat_error)?;
                                print_hook_section(
                                    &mut self.output,
                                    &context_manager.global_config.hooks,
                                    HookTrigger::PerPrompt,
                                )
                                .map_err(map_chat_error)?;

                                queue!(
                                    self.output,
                                    style::SetAttribute(Attribute::Bold),
                                    style::SetForegroundColor(Color::Magenta),
                                    style::Print(format!("\n👤 profile ({}):\n", &context_manager.current_profile)),
                                    style::SetAttribute(Attribute::Reset),
                                )?;

                                print_hook_section(
                                    &mut self.output,
                                    &context_manager.profile_config.hooks,
                                    HookTrigger::ConversationStart,
                                )
                                .map_err(map_chat_error)?;
                                print_hook_section(
                                    &mut self.output,
                                    &context_manager.profile_config.hooks,
                                    HookTrigger::PerPrompt,
                                )
                                .map_err(map_chat_error)?;

                                execute!(
                                    self.output,
                                    style::Print(format!(
                                        "\nUse {} to manage hooks.\n\n",
                                        "/context hooks help".to_string().dark_green()
                                    )),
                                )?;
                            }
                        },
                    }
                    // crate::telemetry::send_context_command_executed
                } else {
                    execute!(
                        self.output,
                        style::SetForegroundColor(Color::Red),
                        style::Print("\nContext management is not available.\n\n"),
                        style::SetForegroundColor(Color::Reset)
                    )?;
                }

                ChatState::PromptUser {
                    tool_uses: Some(tool_uses),
                    pending_tool_index,
                    skip_printing_tools: true,
                }
            },
            Command::Tools { subcommand } => {
                let existing_tools: HashSet<&String> = self
                    .conversation_state
                    .tools
                    .values()
                    .flatten()
                    .map(|FigTool::ToolSpecification(spec)| &spec.name)
                    .collect();

                match subcommand {
                    Some(ToolsSubcommand::Schema) => {
                        let schema_json = serde_json::to_string_pretty(&self.conversation_state.tool_manager.schema)
                            .map_err(|e| {
                                ChatError::Custom(format!("Error converting tool schema to string: {e}").into())
                            })?;
                        queue!(self.output, style::Print(schema_json), style::Print("\n"))?;
                    },
                    Some(ToolsSubcommand::Trust { tool_names }) => {
                        let (valid_tools, invalid_tools): (Vec<String>, Vec<String>) = tool_names
                            .into_iter()
                            .partition(|tool_name| existing_tools.contains(tool_name));

                        if !invalid_tools.is_empty() {
                            queue!(
                                self.output,
                                style::SetForegroundColor(Color::Red),
                                style::Print(format!("\nCannot trust '{}', ", invalid_tools.join("', '"))),
                                if invalid_tools.len() > 1 {
                                    style::Print("they do not exist.")
                                } else {
                                    style::Print("it does not exist.")
                                },
                                style::SetForegroundColor(Color::Reset),
                            )?;
                        }
                        if !valid_tools.is_empty() {
                            valid_tools.iter().for_each(|t| self.tool_permissions.trust_tool(t));
                            queue!(
                                self.output,
                                style::SetForegroundColor(Color::Green),
                                if valid_tools.len() > 1 {
                                    style::Print(format!("\nTools '{}' are ", valid_tools.join("', '")))
                                } else {
                                    style::Print(format!("\nTool '{}' is ", valid_tools[0]))
                                },
                                style::Print("now trusted. I will "),
                                style::SetAttribute(Attribute::Bold),
                                style::Print("not"),
                                style::SetAttribute(Attribute::Reset),
                                style::SetForegroundColor(Color::Green),
                                style::Print(format!(
                                    " ask for confirmation before running {}.",
                                    if valid_tools.len() > 1 {
                                        "these tools"
                                    } else {
                                        "this tool"
                                    }
                                )),
                                style::SetForegroundColor(Color::Reset),
                            )?;
                        }
                    },
                    Some(ToolsSubcommand::Untrust { tool_names }) => {
                        let (valid_tools, invalid_tools): (Vec<String>, Vec<String>) = tool_names
                            .into_iter()
                            .partition(|tool_name| existing_tools.contains(tool_name));

                        if !invalid_tools.is_empty() {
                            queue!(
                                self.output,
                                style::SetForegroundColor(Color::Red),
                                style::Print(format!("\nCannot untrust '{}', ", invalid_tools.join("', '"))),
                                if invalid_tools.len() > 1 {
                                    style::Print("they do not exist.")
                                } else {
                                    style::Print("it does not exist.")
                                },
                                style::SetForegroundColor(Color::Reset),
                            )?;
                        }
                        if !valid_tools.is_empty() {
                            valid_tools.iter().for_each(|t| self.tool_permissions.untrust_tool(t));
                            queue!(
                                self.output,
                                style::SetForegroundColor(Color::Green),
                                if valid_tools.len() > 1 {
                                    style::Print(format!("\nTools '{}' are ", valid_tools.join("', '")))
                                } else {
                                    style::Print(format!("\nTool '{}' is ", valid_tools[0]))
                                },
                                style::Print("set to per-request confirmation."),
                                style::SetForegroundColor(Color::Reset),
                            )?;
                        }
                    },
                    Some(ToolsSubcommand::TrustAll) => {
                        self.conversation_state.tools.values().flatten().for_each(
                            |FigTool::ToolSpecification(spec)| {
                                self.tool_permissions.trust_tool(spec.name.as_str());
                            },
                        );
                        queue!(self.output, style::Print(TRUST_ALL_TEXT),)?;
                    },
                    Some(ToolsSubcommand::Reset) => {
                        self.tool_permissions.reset();
                        queue!(
                            self.output,
                            style::SetForegroundColor(Color::Green),
                            style::Print("\nReset all tools to the default permission levels."),
                            style::SetForegroundColor(Color::Reset),
                        )?;
                    },
                    Some(ToolsSubcommand::ResetSingle { tool_name }) => {
                        if self.tool_permissions.has(&tool_name) || self.tool_permissions.trust_all {
                            self.tool_permissions.reset_tool(&tool_name);
                            queue!(
                                self.output,
                                style::SetForegroundColor(Color::Green),
                                style::Print(format!("\nReset tool '{}' to the default permission level.", tool_name)),
                                style::SetForegroundColor(Color::Reset),
                            )?;
                        } else {
                            queue!(
                                self.output,
                                style::SetForegroundColor(Color::Red),
                                style::Print(format!(
                                    "\nTool '{}' does not exist or is already in default settings.",
                                    tool_name
                                )),
                                style::SetForegroundColor(Color::Reset),
                            )?;
                        }
                    },
                    Some(ToolsSubcommand::Help) => {
                        queue!(
                            self.output,
                            style::Print("\n"),
                            style::Print(command::ToolsSubcommand::help_text()),
                        )?;
                    },
                    None => {
                        // No subcommand - print the current tools and their permissions.
                        // Determine how to format the output nicely.
                        let terminal_width = self.terminal_width();
                        let longest = self
                            .conversation_state
                            .tools
                            .values()
                            .flatten()
                            .map(|FigTool::ToolSpecification(spec)| spec.name.len())
                            .max()
                            .unwrap_or(0);

                        queue!(
                            self.output,
                            style::Print("\n"),
                            style::SetAttribute(Attribute::Bold),
                            style::Print({
                                // Adding 2 because of "- " preceding every tool name
                                let width = longest + 2 - "Tool".len() + 4;
                                format!("Tool{:>width$}Permission", "", width = width)
                            }),
                            style::SetAttribute(Attribute::Reset),
                            style::Print("\n"),
                            style::Print("▔".repeat(terminal_width)),
                        )?;

                        let mut origin_tools: Vec<_> = self.conversation_state.tools.iter().collect();

                        // Built in tools always appear first.
                        origin_tools.sort_by(|(origin_a, _), (origin_b, _)| match (origin_a, origin_b) {
                            (ToolOrigin::Native, _) => std::cmp::Ordering::Less,
                            (_, ToolOrigin::Native) => std::cmp::Ordering::Greater,
                            (ToolOrigin::McpServer(name_a), ToolOrigin::McpServer(name_b)) => name_a.cmp(name_b),
                        });

                        for (origin, tools) in origin_tools.iter() {
                            let mut sorted_tools: Vec<_> = tools
                                .iter()
                                .filter(|FigTool::ToolSpecification(spec)| spec.name != DUMMY_TOOL_NAME)
                                .collect();

                            sorted_tools.sort_by_key(|t| match t {
                                FigTool::ToolSpecification(spec) => &spec.name,
                            });

                            let to_display =
                                sorted_tools
                                    .iter()
                                    .fold(String::new(), |mut acc, FigTool::ToolSpecification(spec)| {
                                        let width = longest - spec.name.len() + 4;
                                        acc.push_str(
                                            format!(
                                                "- {}{:>width$}{}\n",
                                                spec.name,
                                                "",
                                                self.tool_permissions.display_label(&spec.name),
                                                width = width
                                            )
                                            .as_str(),
                                        );
                                        acc
                                    });

                            let _ = queue!(
                                self.output,
                                style::SetAttribute(Attribute::Bold),
                                style::Print(format!("{}:\n", origin)),
                                style::SetAttribute(Attribute::Reset),
                                style::Print(to_display),
                                style::Print("\n")
                            );
                        }

                        let loading = self.conversation_state.tool_manager.pending_clients().await;
                        if !loading.is_empty() {
                            queue!(
                                self.output,
                                style::SetAttribute(Attribute::Bold),
                                style::Print("Servers still loading"),
                                style::SetAttribute(Attribute::Reset),
                                style::Print("\n"),
                                style::Print("▔".repeat(terminal_width)),
                            )?;
                            for client in loading {
                                queue!(self.output, style::Print(format!(" - {client}")), style::Print("\n"))?;
                            }
                        }

                        queue!(
                            self.output,
                            style::Print("\nTrusted tools will run without confirmation."),
                            style::SetForegroundColor(Color::DarkGrey),
                            style::Print(format!("\n{}\n", "* Default settings")),
                            style::Print("\n💡 Use "),
                            style::SetForegroundColor(Color::Green),
                            style::Print("/tools help"),
                            style::SetForegroundColor(Color::Reset),
                            style::SetForegroundColor(Color::DarkGrey),
                            style::Print(" to edit permissions.\n\n"),
                            style::SetForegroundColor(Color::Reset),
                        )?;
                    },
                };

                // Put spacing between previous output as to not be overwritten by
                // during PromptUser.
                self.output.flush()?;

                ChatState::PromptUser {
                    tool_uses: Some(tool_uses),
                    pending_tool_index,
                    skip_printing_tools: true,
                }
            },
            Command::Prompts { subcommand } => {
                match subcommand {
                    Some(PromptsSubcommand::Help) => {
                        queue!(self.output, style::Print(command::PromptsSubcommand::help_text()))?;
                    },
                    Some(PromptsSubcommand::Get { mut get_command }) => {
                        let orig_input = get_command.orig_input.take();
                        let prompts = match self.conversation_state.tool_manager.get_prompt(get_command).await {
                            Ok(resp) => resp,
                            Err(e) => {
                                match e {
                                    GetPromptError::AmbiguousPrompt(prompt_name, alt_msg) => {
                                        queue!(
                                            self.output,
                                            style::Print("\n"),
                                            style::SetForegroundColor(Color::Yellow),
                                            style::Print("Prompt "),
                                            style::SetForegroundColor(Color::Cyan),
                                            style::Print(prompt_name),
                                            style::SetForegroundColor(Color::Yellow),
                                            style::Print(" is ambiguous. Use one of the following "),
                                            style::SetForegroundColor(Color::Cyan),
                                            style::Print(alt_msg),
                                            style::SetForegroundColor(Color::Reset),
                                        )?;
                                    },
                                    GetPromptError::PromptNotFound(prompt_name) => {
                                        queue!(
                                            self.output,
                                            style::Print("\n"),
                                            style::SetForegroundColor(Color::Yellow),
                                            style::Print("Prompt "),
                                            style::SetForegroundColor(Color::Cyan),
                                            style::Print(prompt_name),
                                            style::SetForegroundColor(Color::Yellow),
                                            style::Print(" not found. Use "),
                                            style::SetForegroundColor(Color::Cyan),
                                            style::Print("/prompts list"),
                                            style::SetForegroundColor(Color::Yellow),
                                            style::Print(" to see available prompts.\n"),
                                            style::SetForegroundColor(Color::Reset),
                                        )?;
                                    },
                                    _ => return Err(ChatError::Custom(e.to_string().into())),
                                }
                                execute!(self.output, style::Print("\n"))?;
                                return Ok(ChatState::PromptUser {
                                    tool_uses: Some(tool_uses),
                                    pending_tool_index,
                                    skip_printing_tools: true,
                                });
                            },
                        };
                        if let Some(err) = prompts.error {
                            // If we are running into error we should just display the error
                            // and abort.
                            let to_display = serde_json::json!(err);
                            queue!(
                                self.output,
                                style::Print("\n"),
                                style::SetAttribute(Attribute::Bold),
                                style::Print("Error encountered while retrieving prompt:"),
                                style::SetAttribute(Attribute::Reset),
                                style::Print("\n"),
                                style::SetForegroundColor(Color::Red),
                                style::Print(
                                    serde_json::to_string_pretty(&to_display)
                                        .unwrap_or_else(|_| format!("{:?}", &to_display))
                                ),
                                style::SetForegroundColor(Color::Reset),
                                style::Print("\n"),
                            )?;
                        } else {
                            let prompts = prompts
                                .result
                                .ok_or(ChatError::Custom("Result field missing from prompt/get request".into()))?;
                            let prompts = serde_json::from_value::<PromptGetResult>(prompts).map_err(|e| {
                                ChatError::Custom(format!("Failed to deserialize prompt/get result: {:?}", e).into())
                            })?;
                            self.pending_prompts.clear();
                            self.pending_prompts.append(&mut VecDeque::from(prompts.messages));
                            return Ok(ChatState::HandleInput {
                                input: orig_input.unwrap_or_default(),
                                tool_uses: Some(tool_uses),
                                pending_tool_index,
                            });
                        }
                    },
                    subcommand => {
                        let search_word = match subcommand {
                            Some(PromptsSubcommand::List { search_word }) => search_word,
                            _ => None,
                        };
                        let terminal_width = self.terminal_width();
                        let mut prompts_wl = self.conversation_state.tool_manager.prompts.write().map_err(|e| {
                            ChatError::Custom(
                                format!("Poison error encountered while retrieving prompts: {}", e).into(),
                            )
                        })?;
                        self.conversation_state.tool_manager.refresh_prompts(&mut prompts_wl)?;
                        let mut longest_name = "";
                        let arg_pos = {
                            let optimal_case = UnicodeWidthStr::width(longest_name) + terminal_width / 4;
                            if optimal_case > terminal_width {
                                terminal_width / 3
                            } else {
                                optimal_case
                            }
                        };
                        queue!(
                            self.output,
                            style::Print("\n"),
                            style::SetAttribute(Attribute::Bold),
                            style::Print("Prompt"),
                            style::SetAttribute(Attribute::Reset),
                            style::Print({
                                let name_width = UnicodeWidthStr::width("Prompt");
                                let padding = arg_pos.saturating_sub(name_width);
                                " ".repeat(padding)
                            }),
                            style::SetAttribute(Attribute::Bold),
                            style::Print("Arguments (* = required)"),
                            style::SetAttribute(Attribute::Reset),
                            style::Print("\n"),
                            style::Print(format!("{}\n", "▔".repeat(terminal_width))),
                        )?;
                        let mut prompts_by_server: Vec<_> = prompts_wl
                            .iter()
                            .fold(
                                HashMap::<&String, Vec<&PromptBundle>>::new(),
                                |mut acc, (prompt_name, bundles)| {
                                    if prompt_name.contains(search_word.as_deref().unwrap_or("")) {
                                        if prompt_name.len() > longest_name.len() {
                                            longest_name = prompt_name.as_str();
                                        }
                                        for bundle in bundles {
                                            acc.entry(&bundle.server_name)
                                                .and_modify(|b| b.push(bundle))
                                                .or_insert(vec![bundle]);
                                        }
                                    }
                                    acc
                                },
                            )
                            .into_iter()
                            .collect();
                        prompts_by_server.sort_by_key(|(server_name, _)| server_name.as_str());

                        for (i, (server_name, bundles)) in prompts_by_server.iter_mut().enumerate() {
                            bundles.sort_by_key(|bundle| &bundle.prompt_get.name);

                            if i > 0 {
                                queue!(self.output, style::Print("\n"))?;
                            }
                            queue!(
                                self.output,
                                style::SetAttribute(Attribute::Bold),
                                style::Print(server_name),
                                style::Print(" (MCP):"),
                                style::SetAttribute(Attribute::Reset),
                                style::Print("\n"),
                            )?;
                            for bundle in bundles {
                                queue!(
                                    self.output,
                                    style::Print("- "),
                                    style::Print(&bundle.prompt_get.name),
                                    style::Print({
                                        if bundle
                                            .prompt_get
                                            .arguments
                                            .as_ref()
                                            .is_some_and(|args| !args.is_empty())
                                        {
                                            let name_width = UnicodeWidthStr::width(bundle.prompt_get.name.as_str());
                                            let padding =
                                                arg_pos.saturating_sub(name_width) - UnicodeWidthStr::width("- ");
                                            " ".repeat(padding)
                                        } else {
                                            "\n".to_owned()
                                        }
                                    })
                                )?;
                                if let Some(args) = bundle.prompt_get.arguments.as_ref() {
                                    for (i, arg) in args.iter().enumerate() {
                                        queue!(
                                            self.output,
                                            style::SetForegroundColor(Color::DarkGrey),
                                            style::Print(match arg.required {
                                                Some(true) => format!("{}*", arg.name),
                                                _ => arg.name.clone(),
                                            }),
                                            style::SetForegroundColor(Color::Reset),
                                            style::Print(if i < args.len() - 1 { ", " } else { "\n" }),
                                        )?;
                                    }
                                }
                            }
                        }
                    },
                }
                execute!(self.output, style::Print("\n"))?;
                ChatState::PromptUser {
                    tool_uses: Some(tool_uses),
                    pending_tool_index,
                    skip_printing_tools: true,
                }
            },
            Command::Usage => {
                let state = self.conversation_state.backend_conversation_state(true, true).await;

                if !state.dropped_context_files.is_empty() {
                    execute!(
                        self.output,
                        style::SetForegroundColor(Color::DarkYellow),
                        style::Print("\nSome context files are dropped due to size limit, please run "),
                        style::SetForegroundColor(Color::DarkGreen),
                        style::Print("/context show "),
                        style::SetForegroundColor(Color::DarkYellow),
                        style::Print("to learn more.\n"),
                        style::SetForegroundColor(style::Color::Reset)
                    )?;
                }

                let data = state.calculate_conversation_size();

                let context_token_count: TokenCount = data.context_messages.into();
                let assistant_token_count: TokenCount = data.assistant_messages.into();
                let user_token_count: TokenCount = data.user_messages.into();
                let total_token_used: TokenCount =
                    (data.context_messages + data.user_messages + data.assistant_messages).into();

                let window_width = self.terminal_width();
                // set a max width for the progress bar for better aesthetic
                let progress_bar_width = std::cmp::min(window_width, 80);

                let context_width = ((context_token_count.value() as f64 / CONTEXT_WINDOW_SIZE as f64)
                    * progress_bar_width as f64) as usize;
                let assistant_width = ((assistant_token_count.value() as f64 / CONTEXT_WINDOW_SIZE as f64)
                    * progress_bar_width as f64) as usize;
                let user_width = ((user_token_count.value() as f64 / CONTEXT_WINDOW_SIZE as f64)
                    * progress_bar_width as f64) as usize;

                let left_over_width = progress_bar_width
                    - std::cmp::min(context_width + assistant_width + user_width, progress_bar_width);

                let is_overflow = (context_width + assistant_width + user_width) > progress_bar_width;

                if is_overflow {
                    queue!(
                        self.output,
                        style::Print(format!(
                            "\nCurrent context window ({} of {}k tokens used)\n",
                            total_token_used,
                            CONTEXT_WINDOW_SIZE / 1000
                        )),
                        style::SetForegroundColor(Color::DarkRed),
                        style::Print("█".repeat(progress_bar_width)),
                        style::SetForegroundColor(Color::Reset),
                        style::Print(" "),
                        style::Print(format!(
                            "{:.2}%",
                            (total_token_used.value() as f32 / CONTEXT_WINDOW_SIZE as f32) * 100.0
                        )),
                    )?;
                } else {
                    queue!(
                        self.output,
                        style::Print(format!(
                            "\nCurrent context window ({} of {}k tokens used)\n",
                            total_token_used,
                            CONTEXT_WINDOW_SIZE / 1000
                        )),
                        style::SetForegroundColor(Color::DarkCyan),
                        // add a nice visual to mimic "tiny" progress, so the overral progress bar doesn't look too
                        // empty
                        style::Print("|".repeat(if context_width == 0 && *context_token_count > 0 {
                            1
                        } else {
                            0
                        })),
                        style::Print("█".repeat(context_width)),
                        style::SetForegroundColor(Color::Blue),
                        style::Print("|".repeat(if assistant_width == 0 && *assistant_token_count > 0 {
                            1
                        } else {
                            0
                        })),
                        style::Print("█".repeat(assistant_width)),
                        style::SetForegroundColor(Color::Magenta),
                        style::Print("|".repeat(if user_width == 0 && *user_token_count > 0 { 1 } else { 0 })),
                        style::Print("█".repeat(user_width)),
                        style::SetForegroundColor(Color::DarkGrey),
                        style::Print("█".repeat(left_over_width)),
                        style::Print(" "),
                        style::SetForegroundColor(Color::Reset),
                        style::Print(format!(
                            "{:.2}%",
                            (total_token_used.value() as f32 / CONTEXT_WINDOW_SIZE as f32) * 100.0
                        )),
                    )?;
                }

                queue!(self.output, style::Print("\n\n"))?;
                self.output.flush()?;

                queue!(
                    self.output,
                    style::SetForegroundColor(Color::DarkCyan),
                    style::Print("█ Context files: "),
                    style::SetForegroundColor(Color::Reset),
                    style::Print(format!(
                        "~{} tokens ({:.2}%)\n",
                        context_token_count,
                        (context_token_count.value() as f32 / CONTEXT_WINDOW_SIZE as f32) * 100.0
                    )),
                    style::SetForegroundColor(Color::Blue),
                    style::Print("█ Q responses: "),
                    style::SetForegroundColor(Color::Reset),
                    style::Print(format!(
                        "  ~{} tokens ({:.2}%)\n",
                        assistant_token_count,
                        (assistant_token_count.value() as f32 / CONTEXT_WINDOW_SIZE as f32) * 100.0
                    )),
                    style::SetForegroundColor(Color::Magenta),
                    style::Print("█ Your prompts: "),
                    style::SetForegroundColor(Color::Reset),
                    style::Print(format!(
                        " ~{} tokens ({:.2}%)\n\n",
                        user_token_count,
                        (user_token_count.value() as f32 / CONTEXT_WINDOW_SIZE as f32) * 100.0
                    )),
                )?;

                queue!(
                    self.output,
                    style::SetAttribute(Attribute::Bold),
                    style::Print("\n💡 Pro Tips:\n"),
                    style::SetAttribute(Attribute::Reset),
                    style::SetForegroundColor(Color::DarkGrey),
                    style::Print("Run "),
                    style::SetForegroundColor(Color::DarkGreen),
                    style::Print("/compact"),
                    style::SetForegroundColor(Color::DarkGrey),
                    style::Print(" to replace the conversation history with its summary\n"),
                    style::Print("Run "),
                    style::SetForegroundColor(Color::DarkGreen),
                    style::Print("/clear"),
                    style::SetForegroundColor(Color::DarkGrey),
                    style::Print(" to erase the entire chat history\n"),
                    style::Print("Run "),
                    style::SetForegroundColor(Color::DarkGreen),
                    style::Print("/context show"),
                    style::SetForegroundColor(Color::DarkGrey),
                    style::Print(" to see tokens per context file\n\n"),
                    style::SetForegroundColor(Color::Reset),
                )?;

                ChatState::PromptUser {
                    tool_uses: Some(tool_uses),
                    pending_tool_index,
                    skip_printing_tools: true,
                }
            },
            Command::Load { path } => {
                macro_rules! tri {
                    ($v:expr) => {
                        match $v {
                            Ok(v) => v,
                            Err(err) => {
                                execute!(
                                    self.output,
                                    style::SetForegroundColor(Color::Red),
                                    style::Print(format!("\nFailed to import from {}: {}\n\n", &path, &err)),
                                    style::SetAttribute(Attribute::Reset)
                                )?;
                                return Ok(ChatState::PromptUser {
                                    tool_uses: Some(tool_uses),
                                    pending_tool_index,
                                    skip_printing_tools: true,
                                });
                            },
                        }
                    };
                }

                let contents = tri!(self.ctx.fs().read_to_string(&path).await);
                let mut new_state: ConversationState = tri!(serde_json::from_str(&contents));
                new_state
                    .reload_serialized_state(Arc::clone(&self.ctx), Some(self.output.clone()))
                    .await;
                self.conversation_state = new_state;

                execute!(
                    self.output,
                    style::SetForegroundColor(Color::Green),
                    style::Print(format!("\n✔ Imported conversation state from {}\n\n", &path)),
                    style::SetAttribute(Attribute::Reset)
                )?;

                ChatState::PromptUser {
                    tool_uses: None,
                    pending_tool_index: None,
                    skip_printing_tools: true,
                }
            },
            Command::Save { path, force } => {
                macro_rules! tri {
                    ($v:expr) => {
                        match $v {
                            Ok(v) => v,
                            Err(err) => {
                                execute!(
                                    self.output,
                                    style::SetForegroundColor(Color::Red),
                                    style::Print(format!("\nFailed to export to {}: {}\n\n", &path, &err)),
                                    style::SetAttribute(Attribute::Reset)
                                )?;
                                return Ok(ChatState::PromptUser {
                                    tool_uses: Some(tool_uses),
                                    pending_tool_index,
                                    skip_printing_tools: true,
                                });
                            },
                        }
                    };
                }

                let contents = tri!(serde_json::to_string_pretty(&self.conversation_state));
                if self.ctx.fs().exists(&path) && !force {
                    execute!(
                        self.output,
                        style::SetForegroundColor(Color::Red),
                        style::Print(format!(
                            "\nFile at {} already exists. To overwrite, use -f or --force\n\n",
                            &path
                        )),
                        style::SetAttribute(Attribute::Reset)
                    )?;
                    return Ok(ChatState::PromptUser {
                        tool_uses: Some(tool_uses),
                        pending_tool_index,
                        skip_printing_tools: true,
                    });
                }
                tri!(self.ctx.fs().write(&path, contents).await);

                execute!(
                    self.output,
                    style::SetForegroundColor(Color::Green),
                    style::Print(format!("\n✔ Exported conversation state to {}\n\n", &path)),
                    style::SetAttribute(Attribute::Reset)
                )?;

                ChatState::PromptUser {
                    tool_uses: None,
                    pending_tool_index: None,
                    skip_printing_tools: true,
                }
            },
            Command::Mcp => {
                let terminal_width = self.terminal_width();
                let loaded_servers = self.conversation_state.tool_manager.mcp_load_record.lock().await;
                let still_loading = self
                    .conversation_state
                    .tool_manager
                    .pending_clients()
                    .await
                    .into_iter()
                    .map(|name| format!(" - {name}\n"))
                    .collect::<Vec<_>>()
                    .join("");
                for (server_name, msg) in loaded_servers.iter() {
                    let msg = msg
                        .iter()
                        .map(|record| match record {
                            LoadingRecord::Err(content)
                            | LoadingRecord::Warn(content)
                            | LoadingRecord::Success(content) => content.clone(),
                        })
                        .collect::<Vec<_>>()
                        .join("\n--- tools refreshed ---\n");
                    queue!(
                        self.output,
                        style::Print(server_name),
                        style::Print("\n"),
                        style::Print(format!("{}\n", "▔".repeat(terminal_width))),
                        style::Print(msg),
                        style::Print("\n")
                    )?;
                }
                if !still_loading.is_empty() {
                    queue!(
                        self.output,
                        style::Print("Still loading:\n"),
                        style::Print(format!("{}\n", "▔".repeat(terminal_width))),
                        style::Print(still_loading),
                        style::Print("\n")
                    )?;
                }
                self.output.flush()?;
                ChatState::PromptUser {
                    tool_uses: None,
                    pending_tool_index: None,
                    skip_printing_tools: true,
                }
            },
            Command::Model => {
                queue!(self.output, style::Print("\n"))?;
                let labels: Vec<&str> = MODEL_OPTIONS.iter().map(|(l, _)| *l).collect();
                let selection: Option<_> = match Select::with_theme(&crate::util::dialoguer_theme())
                    .with_prompt("Select a model for this chat session")
                    .items(&labels)
                    .default(0)
                    .interact_on_opt(&dialoguer::console::Term::stdout())
                {
                    Ok(sel) => sel,
                    // Ctrl‑C -> Err(Interrupted)
                    Err(DError::IO(ref e)) if e.kind() == io::ErrorKind::Interrupted => None,
                    Err(e) => return Err(ChatError::Custom(format!("Failed to choose model: {e}").into())),
                };

                if let Some(index) = selection {
                    let (label, model_opt) = MODEL_OPTIONS[index];

                    self.conversation_state.current_model_id = Some(model_opt.to_string());
                    telemetry.update_model_id(self.conversation_state.current_model_id.clone());

                    use crossterm::{
                        queue,
                        style,
                    };
                    queue!(self.output, style::Print("\n"), style::Print(format!(" Swtiched model to {}\n\n", label)))?;
                }
                
                ChatState::PromptUser {
                    tool_uses: None,
                    pending_tool_index: None,
                    skip_printing_tools: false,
                }
            },
        })
    }

    async fn tool_use_execute(
        &mut self,
        database: &Database,
        telemetry: &TelemetryThread,
        mut tool_uses: Vec<QueuedTool>,
    ) -> Result<ChatState, ChatError> {
        // Verify tools have permissions.
        for (index, tool) in tool_uses.iter_mut().enumerate() {
            // Manually accepted by the user or otherwise verified already.
            if tool.accepted {
                continue;
            }

            // If there is an override, we will use it. Otherwise fall back to Tool's default.
            let allowed = self.tool_permissions.trust_all
                || (self.tool_permissions.has(&tool.name) && self.tool_permissions.is_trusted(&tool.name))
                || !tool.tool.requires_acceptance(&self.ctx);

            if database
                .settings
                .get_bool(Setting::ChatEnableNotifications)
                .unwrap_or(false)
            {
                play_notification_bell(!allowed);
            }

            self.print_tool_descriptions(tool, allowed).await?;

            if allowed {
                tool.accepted = true;
                continue;
            }

            let pending_tool_index = Some(index);
            if !self.interactive {
                // Cannot request in non-interactive, so fail.
                return Err(ChatError::NonInteractiveToolApproval);
            }

            return Ok(ChatState::PromptUser {
                tool_uses: Some(tool_uses),
                pending_tool_index,
                skip_printing_tools: false,
            });
        }

        // Execute the requested tools.
        let mut tool_results = vec![];
        let mut image_blocks: Vec<RichImageBlock> = Vec::new();

        for tool in tool_uses {
            let mut tool_telemetry = self.tool_use_telemetry_events.entry(tool.id.clone());
            tool_telemetry = tool_telemetry.and_modify(|ev| ev.is_accepted = true);

            let tool_start = std::time::Instant::now();
            let invoke_result = tool.tool.invoke(&self.ctx, &mut self.output).await;

            if self.interactive && self.spinner.is_some() {
                queue!(
                    self.output,
                    terminal::Clear(terminal::ClearType::CurrentLine),
                    cursor::MoveToColumn(0),
                    cursor::Show
                )?;
            }
            execute!(self.output, style::Print("\n"))?;

            let tool_time = std::time::Instant::now().duration_since(tool_start);
            if let Tool::Custom(ct) = &tool.tool {
                tool_telemetry = tool_telemetry.and_modify(|ev| {
                    ev.custom_tool_call_latency = Some(tool_time.as_secs() as usize);
                    ev.input_token_size = Some(ct.get_input_token_size());
                    ev.is_custom_tool = true;
                });
            }
            let tool_time = format!("{}.{}", tool_time.as_secs(), tool_time.subsec_millis());
            match invoke_result {
                Ok(result) => {
                    match result.output {
                        OutputKind::Text(ref text) => {
                            debug!("Output is Text: {}", text);
                        },
                        OutputKind::Json(ref json) => {
                            debug!("Output is JSON: {}", json);
                        },
                        OutputKind::Images(ref image) => {
                            image_blocks.extend(image.clone());
                        },
                    }

                    debug!("tool result output: {:#?}", result);
                    execute!(
                        self.output,
                        style::Print(CONTINUATION_LINE),
                        style::Print("\n"),
                        style::SetForegroundColor(Color::Green),
                        style::SetAttribute(Attribute::Bold),
                        style::Print(format!(" ● Completed in {}s", tool_time)),
                        style::SetForegroundColor(Color::Reset),
                        style::Print("\n"),
                    )?;

                    tool_telemetry = tool_telemetry.and_modify(|ev| ev.is_success = Some(true));
                    if let Tool::Custom(_) = &tool.tool {
                        tool_telemetry
                            .and_modify(|ev| ev.output_token_size = Some(TokenCounter::count_tokens(result.as_str())));
                    }
                    tool_results.push(ToolUseResult {
                        tool_use_id: tool.id,
                        content: vec![result.into()],
                        status: ToolResultStatus::Success,
                    });
                },
                Err(err) => {
                    error!(?err, "An error occurred processing the tool");
                    execute!(
                        self.output,
                        style::Print(CONTINUATION_LINE),
                        style::Print("\n"),
                        style::SetAttribute(Attribute::Bold),
                        style::SetForegroundColor(Color::Red),
                        style::Print(format!(" ● Execution failed after {}s:\n", tool_time)),
                        style::SetAttribute(Attribute::Reset),
                        style::SetForegroundColor(Color::Red),
                        style::Print(&err),
                        style::SetAttribute(Attribute::Reset),
                        style::Print("\n\n"),
                    )?;

                    tool_telemetry.and_modify(|ev| ev.is_success = Some(false));
                    tool_results.push(ToolUseResult {
                        tool_use_id: tool.id,
                        content: vec![ToolUseResultBlock::Text(format!(
                            "An error occurred processing the tool: \n{}",
                            &err
                        ))],
                        status: ToolResultStatus::Error,
                    });
                    if let ToolUseStatus::Idle = self.tool_use_status {
                        self.tool_use_status = ToolUseStatus::RetryInProgress(
                            self.conversation_state
                                .message_id()
                                .map_or("No utterance id found".to_string(), |v| v.to_string()),
                        );
                    }
                },
            }
        }

        if !image_blocks.is_empty() {
            let images = image_blocks.into_iter().map(|(block, _)| block).collect();
            self.conversation_state
                .add_tool_results_with_images(tool_results, images);
            execute!(
                self.output,
                style::SetAttribute(Attribute::Reset),
                style::SetForegroundColor(Color::Reset),
                style::Print("\n")
            )?;
        } else {
            self.conversation_state.add_tool_results(tool_results);
        }
        if self.interactive {
            execute!(self.output, cursor::Hide)?;
            execute!(self.output, style::Print("\n"), style::SetAttribute(Attribute::Reset))?;
            self.spinner = Some(Spinner::new(Spinners::Dots, "Thinking...".to_string()));
        }

        self.send_tool_use_telemetry(telemetry).await;
        return Ok(ChatState::HandleResponseStream(
            self.client
                .send_message(self.conversation_state.as_sendable_conversation_state(false).await)
                .await?,
        ));
    }

    async fn handle_response(
        &mut self,
        database: &mut Database,
        telemetry: &TelemetryThread,
        response: SendMessageOutput,
    ) -> Result<ChatState, ChatError> {
        let request_id = response.request_id().map(|s| s.to_string());
        let mut buf = String::new();
        let mut offset = 0;
        let mut ended = false;
        let mut parser = ResponseParser::new(response);
        let mut state = ParseState::new(Some(self.terminal_width()));

        let mut tool_uses = Vec::new();
        let mut tool_name_being_recvd: Option<String> = None;

        if self.interactive && self.spinner.is_some() {
            drop(self.spinner.take());
            queue!(
                self.output,
                style::SetForegroundColor(Color::Reset),
                terminal::Clear(terminal::ClearType::CurrentLine),
                cursor::MoveToColumn(0),
                cursor::Show,
                cursor::MoveUp(1),
                terminal::Clear(terminal::ClearType::CurrentLine),
            )?;
        }

        // Add assistant indicator at the beginning of the response
        if self.interactive {
            queue!(
                self.output,
                style::SetForegroundColor(Color::Yellow),
                style::SetAttribute(Attribute::Bold),
                style::Print("Amazon Q > "),
                style::SetAttribute(Attribute::Reset),
                style::SetForegroundColor(Color::Reset),
            )?;
        }

        loop {
            match parser.recv().await {
                Ok(msg_event) => {
                    trace!("Consumed: {:?}", msg_event);
                    match msg_event {
                        parser::ResponseEvent::ToolUseStart { name } => {
                            // We need to flush the buffer here, otherwise text will not be
                            // printed while we are receiving tool use events.
                            buf.push('\n');
                            tool_name_being_recvd = Some(name);
                        },
                        parser::ResponseEvent::AssistantText(text) => {
                            buf.push_str(&text);
                        },
                        parser::ResponseEvent::ToolUse(tool_use) => {
                            if self.interactive && self.spinner.is_some() {
                                drop(self.spinner.take());
                                queue!(
                                    self.output,
                                    terminal::Clear(terminal::ClearType::CurrentLine),
                                    cursor::MoveToColumn(0),
                                    cursor::Show
                                )?;
                            }
                            tool_uses.push(tool_use);
                            tool_name_being_recvd = None;
                        },
                        parser::ResponseEvent::EndStream { message } => {
                            // This log is attempting to help debug instances where users encounter
                            // the response timeout message.
                            if message.content() == RESPONSE_TIMEOUT_CONTENT {
                                error!(?request_id, ?message, "Encountered an unexpected model response");
                            }
                            self.conversation_state.push_assistant_message(message, database);
                            ended = true;
                        },
                    }
                },
                Err(recv_error) => {
                    if let Some(request_id) = &recv_error.request_id {
                        self.failed_request_ids.push(request_id.clone());
                    };

                    self.send_chat_telemetry(
                        database,
                        telemetry,
                        recv_error.request_id.clone(),
                        TelemetryResult::Failed,
                        Some(get_error_string(&recv_error)),
                    )
                    .await;

                    match recv_error.source {
                        RecvErrorKind::StreamTimeout { source, duration } => {
                            error!(
                                recv_error.request_id,
                                ?source,
                                "Encountered a stream timeout after waiting for {}s",
                                duration.as_secs()
                            );
                            if self.interactive {
                                execute!(self.output, cursor::Hide)?;
                                self.spinner =
                                    Some(Spinner::new(Spinners::Dots, "Dividing up the work...".to_string()));
                            }
                            // For stream timeouts, we'll tell the model to try and split its response into
                            // smaller chunks.
                            self.conversation_state.push_assistant_message(
                                AssistantMessage::new_response(None, RESPONSE_TIMEOUT_CONTENT.to_string()),
                                database,
                            );
                            self.conversation_state
                                .set_next_user_message(
                                    "You took too long to respond - try to split up the work into smaller steps."
                                        .to_string(),
                                )
                                .await;
                            self.send_tool_use_telemetry(telemetry).await;
                            return Ok(ChatState::HandleResponseStream(
                                self.client
                                    .send_message(self.conversation_state.as_sendable_conversation_state(false).await)
                                    .await?,
                            ));
                        },
                        RecvErrorKind::UnexpectedToolUseEos {
                            tool_use_id,
                            name,
                            message,
                            time_elapsed,
                        } => {
                            error!(
                                recv_error.request_id,
                                tool_use_id, name, "The response stream ended before the entire tool use was received"
                            );
                            if self.interactive {
                                drop(self.spinner.take());
                                queue!(
                                    self.output,
                                    terminal::Clear(terminal::ClearType::CurrentLine),
                                    cursor::MoveToColumn(0),
                                    style::SetForegroundColor(Color::Yellow),
                                    style::SetAttribute(Attribute::Bold),
                                    style::Print(format!(
                                        "Warning: received an unexpected error from the model after {:.2}s",
                                        time_elapsed.as_secs_f64()
                                    )),
                                )?;
                                if let Some(request_id) = recv_error.request_id {
                                    queue!(
                                        self.output,
                                        style::Print(format!("\n         request_id: {}", request_id))
                                    )?;
                                }
                                execute!(self.output, style::Print("\n\n"), style::SetAttribute(Attribute::Reset))?;
                                self.spinner = Some(Spinner::new(
                                    Spinners::Dots,
                                    "Trying to divide up the work...".to_string(),
                                ));
                            }

                            self.conversation_state.push_assistant_message(*message, database);
                            let tool_results = vec![ToolUseResult {
                                    tool_use_id,
                                    content: vec![ToolUseResultBlock::Text(
                                        "The generated tool was too large, try again but this time split up the work between multiple tool uses".to_string(),
                                    )],
                                    status: ToolResultStatus::Error,
                                }];
                            self.conversation_state.add_tool_results(tool_results);
                            self.send_tool_use_telemetry(telemetry).await;
                            return Ok(ChatState::HandleResponseStream(
                                self.client
                                    .send_message(self.conversation_state.as_sendable_conversation_state(false).await)
                                    .await?,
                            ));
                        },
                        _ => return Err(recv_error.into()),
                    }
                },
            }

            // Fix for the markdown parser copied over from q chat:
            // this is a hack since otherwise the parser might report Incomplete with useful data
            // still left in the buffer. I'm not sure how this is intended to be handled.
            if ended {
                buf.push('\n');
            }

            if tool_name_being_recvd.is_none() && !buf.is_empty() && self.interactive && self.spinner.is_some() {
                drop(self.spinner.take());
                queue!(
                    self.output,
                    terminal::Clear(terminal::ClearType::CurrentLine),
                    cursor::MoveToColumn(0),
                    cursor::Show
                )?;
            }

            // Print the response for normal cases
            loop {
                let input = Partial::new(&buf[offset..]);
                match interpret_markdown(input, &mut self.output, &mut state) {
                    Ok(parsed) => {
                        offset += parsed.offset_from(&input);
                        self.output.flush()?;
                        state.newline = state.set_newline;
                        state.set_newline = false;
                    },
                    Err(err) => match err.into_inner() {
                        Some(err) => return Err(ChatError::Custom(err.to_string().into())),
                        None => break, // Data was incomplete
                    },
                }

                // TODO: We should buffer output based on how much we have to parse, not as a constant
                // Do not remove unless you are nabochay :)
                std::thread::sleep(Duration::from_millis(8));
            }

            // Set spinner after showing all of the assistant text content so far.
            if let (Some(_name), true) = (&tool_name_being_recvd, self.interactive) {
                queue!(self.output, cursor::Hide)?;
                self.spinner = Some(Spinner::new(Spinners::Dots, "Thinking...".to_string()));
            }

            if ended {
                self.send_chat_telemetry(database, telemetry, request_id, TelemetryResult::Succeeded, None)
                    .await;

                if self.interactive
                    && database
                        .settings
                        .get_bool(Setting::ChatEnableNotifications)
                        .unwrap_or(false)
                {
                    // For final responses (no tools suggested), always play the bell
                    play_notification_bell(tool_uses.is_empty());
                }

                if self.interactive {
                    queue!(self.output, style::ResetColor, style::SetAttribute(Attribute::Reset))?;
                    execute!(self.output, style::Print("\n"))?;

                    for (i, citation) in &state.citations {
                        queue!(
                            self.output,
                            style::Print("\n"),
                            style::SetForegroundColor(Color::Blue),
                            style::Print(format!("[^{i}]: ")),
                            style::SetForegroundColor(Color::DarkGrey),
                            style::Print(format!("{citation}\n")),
                            style::SetForegroundColor(Color::Reset)
                        )?;
                    }
                }

                break;
            }
        }

        if !tool_uses.is_empty() {
            Ok(ChatState::ValidateTools(tool_uses))
        } else {
            Ok(ChatState::PromptUser {
                tool_uses: None,
                pending_tool_index: None,
                skip_printing_tools: false,
            })
        }
    }

    async fn validate_tools(
        &mut self,
        telemetry: &TelemetryThread,
        tool_uses: Vec<AssistantToolUse>,
    ) -> Result<ChatState, ChatError> {
        let conv_id = self.conversation_state.conversation_id().to_owned();
        debug!(?tool_uses, "Validating tool uses");
        let mut queued_tools: Vec<QueuedTool> = Vec::new();
        let mut tool_results: Vec<ToolUseResult> = Vec::new();

        for tool_use in tool_uses {
            let tool_use_id = tool_use.id.clone();
            let tool_use_name = tool_use.name.clone();
            let mut tool_telemetry = ToolUseEventBuilder::new(conv_id.clone(), tool_use.id.clone())
                .set_tool_use_id(tool_use_id.clone())
                .set_tool_name(tool_use.name.clone())
                .utterance_id(self.conversation_state.message_id().map(|s| s.to_string()));
            match self.conversation_state.tool_manager.get_tool_from_tool_use(tool_use) {
                Ok(mut tool) => {
                    // Apply non-Q-generated context to tools
                    self.contextualize_tool(&mut tool);

                    match tool.validate(&self.ctx).await {
                        Ok(()) => {
                            tool_telemetry.is_valid = Some(true);
                            queued_tools.push(QueuedTool {
                                id: tool_use_id.clone(),
                                name: tool_use_name,
                                tool,
                                accepted: false,
                            });
                        },
                        Err(err) => {
                            tool_telemetry.is_valid = Some(false);
                            tool_results.push(ToolUseResult {
                                tool_use_id: tool_use_id.clone(),
                                content: vec![ToolUseResultBlock::Text(format!(
                                    "Failed to validate tool parameters: {err}"
                                ))],
                                status: ToolResultStatus::Error,
                            });
                        },
                    };
                },
                Err(err) => {
                    tool_telemetry.is_valid = Some(false);
                    tool_results.push(err.into());
                },
            }
            self.tool_use_telemetry_events.insert(tool_use_id, tool_telemetry);
        }

        // If we have any validation errors, then return them immediately to the model.
        if !tool_results.is_empty() {
            debug!(?tool_results, "Error found in the model tools");
            queue!(
                self.output,
                style::SetAttribute(Attribute::Bold),
                style::Print("Tool validation failed: "),
                style::SetAttribute(Attribute::Reset),
            )?;
            for tool_result in &tool_results {
                for block in &tool_result.content {
                    let content: Option<Cow<'_, str>> = match block {
                        ToolUseResultBlock::Text(t) => Some(t.as_str().into()),
                        ToolUseResultBlock::Json(d) => serde_json::to_string(d)
                            .map_err(|err| error!(?err, "failed to serialize tool result content"))
                            .map(Into::into)
                            .ok(),
                    };
                    if let Some(content) = content {
                        queue!(
                            self.output,
                            style::Print("\n"),
                            style::SetForegroundColor(Color::Red),
                            style::Print(format!("{}\n", content)),
                            style::SetForegroundColor(Color::Reset),
                        )?;
                    }
                }
            }
            self.conversation_state.add_tool_results(tool_results);
            self.send_tool_use_telemetry(telemetry).await;
            if let ToolUseStatus::Idle = self.tool_use_status {
                self.tool_use_status = ToolUseStatus::RetryInProgress(
                    self.conversation_state
                        .message_id()
                        .map_or("No utterance id found".to_string(), |v| v.to_string()),
                );
            }

            let response = self
                .client
                .send_message(self.conversation_state.as_sendable_conversation_state(false).await)
                .await?;
            return Ok(ChatState::HandleResponseStream(response));
        }

        Ok(ChatState::ExecuteTools(queued_tools))
    }

    /// Apply program context to tools that Q may not have.
    // We cannot attach this any other way because Tools are constructed by deserializing
    // output from Amazon Q.
    // TODO: Is there a better way?
    fn contextualize_tool(&self, tool: &mut Tool) {
        #[allow(clippy::single_match)]
        match tool {
            Tool::GhIssue(gh_issue) => {
                gh_issue.set_context(GhIssueContext {
                    // Ideally we avoid cloning, but this function is not called very often.
                    // Using references with lifetimes requires a large refactor, and Arc<Mutex<T>>
                    // seems like overkill and may incur some performance cost anyway.
                    context_manager: self.conversation_state.context_manager.clone(),
                    transcript: self.conversation_state.transcript.clone(),
                    failed_request_ids: self.failed_request_ids.clone(),
                    tool_permissions: self.tool_permissions.permissions.clone(),
                    interactive: self.interactive,
                });
            },
            _ => (),
        };
    }

    async fn print_tool_descriptions(&mut self, tool_use: &QueuedTool, trusted: bool) -> Result<(), ChatError> {
        queue!(
            self.output,
            style::SetForegroundColor(Color::Magenta),
            style::Print(format!(
                "🛠️  Using tool: {}{}",
                tool_use.tool.display_name(),
                if trusted { " (trusted)".dark_green() } else { "".reset() }
            )),
            style::SetForegroundColor(Color::Reset)
        )?;
        if let Tool::Custom(ref tool) = tool_use.tool {
            queue!(
                self.output,
                style::SetForegroundColor(Color::Reset),
                style::Print(" from mcp server "),
                style::SetForegroundColor(Color::Magenta),
                style::Print(tool.client.get_server_name()),
                style::SetForegroundColor(Color::Reset),
            )?;
        }
        queue!(self.output, style::Print("\n"), style::Print(CONTINUATION_LINE))?;
        queue!(self.output, style::Print("\n"))?;
        queue!(self.output, style::Print(TOOL_BULLET))?;

        self.output.flush()?;

        tool_use
            .tool
            .queue_description(&self.ctx, &mut self.output)
            .await
            .map_err(|e| ChatError::Custom(format!("failed to print tool, `{}`: {}", tool_use.name, e).into()))?;

        Ok(())
    }

    /// Helper function to read user input with a prompt and Ctrl+C handling
    fn read_user_input(&mut self, prompt: &str, exit_on_single_ctrl_c: bool) -> Option<String> {
        let mut ctrl_c = false;
        loop {
            match (self.input_source.read_line(Some(prompt)), ctrl_c) {
                (Ok(Some(line)), _) => {
                    if line.trim().is_empty() {
                        continue; // Reprompt if the input is empty
                    }
                    return Some(line);
                },
                (Ok(None), false) => {
                    if exit_on_single_ctrl_c {
                        return None;
                    }
                    execute!(
                        self.output,
                        style::Print(format!(
                            "\n(To exit the CLI, press Ctrl+C or Ctrl+D again or type {})\n\n",
                            "/quit".green()
                        ))
                    )
                    .unwrap_or_default();
                    ctrl_c = true;
                },
                (Ok(None), true) => return None, // Exit if Ctrl+C was pressed twice
                (Err(_), _) => return None,
            }
        }
    }

    /// Helper function to generate a prompt based on the current context
    fn generate_tool_trust_prompt(&self) -> String {
        prompt::generate_prompt(self.conversation_state.current_profile(), self.all_tools_trusted())
    }

    async fn send_tool_use_telemetry(&mut self, telemetry: &TelemetryThread) {
        for (_, mut event) in self.tool_use_telemetry_events.drain() {
            event.user_input_id = match self.tool_use_status {
                ToolUseStatus::Idle => self.conversation_state.message_id(),
                ToolUseStatus::RetryInProgress(ref id) => Some(id.as_str()),
            }
            .map(|v| v.to_string());

            telemetry.send_tool_use_suggested(event).ok();
        }
    }

    fn terminal_width(&self) -> usize {
        (self.terminal_width_provider)().unwrap_or(80)
    }

    fn all_tools_trusted(&self) -> bool {
        self.conversation_state.tools.values().flatten().all(|t| match t {
            FigTool::ToolSpecification(t) => self.tool_permissions.is_trusted(&t.name),
        })
    }

    /// Display character limit warnings based on current conversation size
    async fn display_char_warnings(&mut self) -> Result<(), std::io::Error> {
        let warning_level = self.conversation_state.get_token_warning_level().await;

        match warning_level {
            TokenWarningLevel::Critical => {
                // Memory constraint warning with gentler wording
                execute!(
                    self.output,
                    style::SetForegroundColor(Color::Yellow),
                    style::SetAttribute(Attribute::Bold),
                    style::Print("\n⚠️ This conversation is getting lengthy.\n"),
                    style::SetAttribute(Attribute::Reset),
                    style::Print(
                        "To ensure continued smooth operation, please use /compact to summarize the conversation.\n\n"
                    ),
                    style::SetForegroundColor(Color::Reset)
                )?;
            },
            TokenWarningLevel::None => {
                // No warning needed
            },
        }

        Ok(())
    }

<<<<<<< HEAD
    
=======
    async fn send_chat_telemetry(
        &self,
        database: &Database,
        telemetry: &TelemetryThread,
        request_id: Option<String>,
        result: TelemetryResult,
        reason: Option<String>,
    ) {
        telemetry
            .send_chat_added_message(
                database,
                self.conversation_state.conversation_id().to_owned(),
                self.conversation_state.message_id().map(|s| s.to_owned()),
                request_id,
                self.conversation_state.context_message_length(),
                result,
                reason,
            )
            .await
            .ok();
    }

    async fn send_error_telemetry(&self, database: &Database, telemetry: &TelemetryThread, reason: String) {
        telemetry
            .send_response_error(
                database,
                self.conversation_state.conversation_id().to_owned(),
                self.conversation_state.context_message_length(),
                TelemetryResult::Failed,
                Some(reason),
            )
            .await
            .ok();
    }
>>>>>>> 02e77410
}

/// Prints hook configuration grouped by trigger: conversation session start or per user message
fn print_hook_section(output: &mut impl Write, hooks: &HashMap<String, Hook>, trigger: HookTrigger) -> Result<()> {
    let section = match trigger {
        HookTrigger::ConversationStart => "On Session Start",
        HookTrigger::PerPrompt => "Per User Message",
    };
    let hooks: Vec<(&String, &Hook)> = hooks.iter().filter(|(_, h)| h.trigger == trigger).collect();

    queue!(
        output,
        style::SetForegroundColor(Color::Cyan),
        style::Print(format!("    {section}:\n")),
        style::SetForegroundColor(Color::Reset),
    )?;

    if hooks.is_empty() {
        queue!(
            output,
            style::SetForegroundColor(Color::DarkGrey),
            style::Print("      <none>\n"),
            style::SetForegroundColor(Color::Reset)
        )?;
    } else {
        for (name, hook) in hooks {
            if hook.disabled {
                queue!(
                    output,
                    style::SetForegroundColor(Color::DarkGrey),
                    style::Print(format!("      {} (disabled)\n", name)),
                    style::SetForegroundColor(Color::Reset)
                )?;
            } else {
                queue!(output, style::Print(format!("      {}\n", name)),)?;
            }
        }
    }
    Ok(())
}

/// Testing helper
fn split_tool_use_event(value: &Map<String, serde_json::Value>) -> Vec<ChatResponseStream> {
    let tool_use_id = value.get("tool_use_id").unwrap().as_str().unwrap().to_string();
    let name = value.get("name").unwrap().as_str().unwrap().to_string();
    let args_str = value.get("args").unwrap().to_string();
    let split_point = args_str.len() / 2;
    vec![
        ChatResponseStream::ToolUseEvent {
            tool_use_id: tool_use_id.clone(),
            name: name.clone(),
            input: None,
            stop: None,
        },
        ChatResponseStream::ToolUseEvent {
            tool_use_id: tool_use_id.clone(),
            name: name.clone(),
            input: Some(args_str.split_at(split_point).0.to_string()),
            stop: None,
        },
        ChatResponseStream::ToolUseEvent {
            tool_use_id: tool_use_id.clone(),
            name: name.clone(),
            input: Some(args_str.split_at(split_point).1.to_string()),
            stop: None,
        },
        ChatResponseStream::ToolUseEvent {
            tool_use_id: tool_use_id.clone(),
            name: name.clone(),
            input: None,
            stop: Some(true),
        },
    ]
}

/// Testing helper
fn create_stream(model_responses: serde_json::Value) -> StreamingClient {
    let mut mock = Vec::new();
    for response in model_responses.as_array().unwrap() {
        let mut stream = Vec::new();
        for event in response.as_array().unwrap() {
            match event {
                serde_json::Value::String(assistant_text) => {
                    stream.push(ChatResponseStream::AssistantResponseEvent {
                        content: assistant_text.to_string(),
                    });
                },
                serde_json::Value::Object(tool_use) => {
                    stream.append(&mut split_tool_use_event(tool_use));
                },
                other => panic!("Unexpected value: {:?}", other),
            }
        }
        mock.push(stream);
    }
    StreamingClient::mock(mock)
}

/// Returns surface error + root cause as a string. If there is only one error
/// in the chain, return that as a string.
fn get_error_string(error: &(dyn Error + 'static)) -> String {
    let err_chain = Chain::new(error);

    if err_chain.len() > 1 {
        format!(
            "'{}' caused by: {}",
            error,
            err_chain.last().map_or("UNKNOWN".to_string(), |e| e.to_string())
        )
    } else {
        error.to_string()
    }
}

#[cfg(test)]
mod tests {
    use super::*;
    use crate::platform::Env;

    #[tokio::test]
    async fn test_flow() {
        // let _ = tracing_subscriber::fmt::try_init();
        let ctx = Context::builder().with_test_home().await.unwrap().build_fake();
        let test_client = create_stream(serde_json::json!([
            [
                "Sure, I'll create a file for you",
                {
                    "tool_use_id": "1",
                    "name": "fs_write",
                    "args": {
                        "command": "create",
                        "file_text": "Hello, world!",
                        "path": "/file.txt",
                    }
                }
            ],
            [
                "Hope that looks good to you!",
            ],
        ]));

        let env = Env::new();
        let mut database = Database::new().await.unwrap();
        let telemetry = TelemetryThread::new(&env, &mut database).await.unwrap();

        let tool_manager = ToolManager::default();
        let tool_config = serde_json::from_str::<HashMap<String, ToolSpec>>(include_str!("tools/tool_index.json"))
            .expect("Tools failed to load");
        ChatContext::new(
            Arc::clone(&ctx),
            &mut database,
            "fake_conv_id",
            SharedWriter::stdout(),
            None,
            InputSource::new_mock(vec![
                "create a new file".to_string(),
                "y".to_string(),
                "exit".to_string(),
            ]),
            true,
            false,
            test_client,
            || Some(80),
            tool_manager,
            None,
            tool_config,
            ToolPermissions::new(0),
        )
        .await
        .unwrap()
        .try_chat(&mut database, &telemetry)
        .await
        .unwrap();

        assert_eq!(ctx.fs().read_to_string("/file.txt").await.unwrap(), "Hello, world!\n");
    }

    #[tokio::test]
    async fn test_flow_tool_permissions() {
        // let _ = tracing_subscriber::fmt::try_init();
        let ctx = Context::builder().with_test_home().await.unwrap().build_fake();
        let test_client = create_stream(serde_json::json!([
            [
                "Ok",
                {
                    "tool_use_id": "1",
                    "name": "fs_write",
                    "args": {
                        "command": "create",
                        "file_text": "Hello, world!",
                        "path": "/file1.txt",
                    }
                }
            ],
            [
                "Done",
            ],
            [
                "Ok",
                {
                    "tool_use_id": "1",
                    "name": "fs_write",
                    "args": {
                        "command": "create",
                        "file_text": "Hello, world!",
                        "path": "/file2.txt",
                    }
                }
            ],
            [
                "Done",
            ],
            [
                "Ok",
                {
                    "tool_use_id": "1",
                    "name": "fs_write",
                    "args": {
                        "command": "create",
                        "file_text": "Hello, world!",
                        "path": "/file3.txt",
                    }
                }
            ],
            [
                "Done",
            ],
            [
                "Ok",
                {
                    "tool_use_id": "1",
                    "name": "fs_write",
                    "args": {
                        "command": "create",
                        "file_text": "Hello, world!",
                        "path": "/file4.txt",
                    }
                }
            ],
            [
                "Ok, I won't make it.",
            ],
            [
                "Ok",
                {
                    "tool_use_id": "1",
                    "name": "fs_write",
                    "args": {
                        "command": "create",
                        "file_text": "Hello, world!",
                        "path": "/file5.txt",
                    }
                }
            ],
            [
                "Done",
            ],
            [
                "Ok",
                {
                    "tool_use_id": "1",
                    "name": "fs_write",
                    "args": {
                        "command": "create",
                        "file_text": "Hello, world!",
                        "path": "/file6.txt",
                    }
                }
            ],
            [
                "Ok, I won't make it.",
            ],
        ]));

        let env = Env::new();
        let mut database = Database::new().await.unwrap();
        let telemetry = TelemetryThread::new(&env, &mut database).await.unwrap();

        let tool_manager = ToolManager::default();
        let tool_config = serde_json::from_str::<HashMap<String, ToolSpec>>(include_str!("tools/tool_index.json"))
            .expect("Tools failed to load");
        ChatContext::new(
            Arc::clone(&ctx),
            &mut database,
            "fake_conv_id",
            SharedWriter::stdout(),
            None,
            InputSource::new_mock(vec![
                "/tools".to_string(),
                "/tools help".to_string(),
                "create a new file".to_string(),
                "y".to_string(),
                "create a new file".to_string(),
                "t".to_string(),
                "create a new file".to_string(), // should make without prompting due to 't'
                "/tools untrust fs_write".to_string(),
                "create a file".to_string(), // prompt again due to untrust
                "n".to_string(),             // cancel
                "/tools trust fs_write".to_string(),
                "create a file".to_string(), // again without prompting due to '/tools trust'
                "/tools reset".to_string(),
                "create a file".to_string(), // prompt again due to reset
                "n".to_string(),             // cancel
                "exit".to_string(),
            ]),
            true,
            false,
            test_client,
            || Some(80),
            tool_manager,
            None,
            tool_config,
            ToolPermissions::new(0),
        )
        .await
        .unwrap()
        .try_chat(&mut database, &telemetry)
        .await
        .unwrap();

        assert_eq!(ctx.fs().read_to_string("/file2.txt").await.unwrap(), "Hello, world!\n");
        assert_eq!(ctx.fs().read_to_string("/file3.txt").await.unwrap(), "Hello, world!\n");
        assert!(!ctx.fs().exists("/file4.txt"));
        assert_eq!(ctx.fs().read_to_string("/file5.txt").await.unwrap(), "Hello, world!\n");
        assert!(!ctx.fs().exists("/file6.txt"));
    }

    #[tokio::test]
    async fn test_flow_multiple_tools() {
        // let _ = tracing_subscriber::fmt::try_init();
        let ctx = Context::builder().with_test_home().await.unwrap().build_fake();
        let test_client = create_stream(serde_json::json!([
            [
                "Sure, I'll create a file for you",
                {
                    "tool_use_id": "1",
                    "name": "fs_write",
                    "args": {
                        "command": "create",
                        "file_text": "Hello, world!",
                        "path": "/file1.txt",
                    }
                },
                {
                    "tool_use_id": "2",
                    "name": "fs_write",
                    "args": {
                        "command": "create",
                        "file_text": "Hello, world!",
                        "path": "/file2.txt",
                    }
                }
            ],
            [
                "Done",
            ],
            [
                "Sure, I'll create a file for you",
                {
                    "tool_use_id": "1",
                    "name": "fs_write",
                    "args": {
                        "command": "create",
                        "file_text": "Hello, world!",
                        "path": "/file3.txt",
                    }
                },
                {
                    "tool_use_id": "2",
                    "name": "fs_write",
                    "args": {
                        "command": "create",
                        "file_text": "Hello, world!",
                        "path": "/file4.txt",
                    }
                }
            ],
            [
                "Done",
            ],
        ]));

        let env = Env::new();
        let mut database = Database::new().await.unwrap();
        let telemetry = TelemetryThread::new(&env, &mut database).await.unwrap();

        let tool_manager = ToolManager::default();
        let tool_config = serde_json::from_str::<HashMap<String, ToolSpec>>(include_str!("tools/tool_index.json"))
            .expect("Tools failed to load");
        ChatContext::new(
            Arc::clone(&ctx),
            &mut database,
            "fake_conv_id",
            SharedWriter::stdout(),
            None,
            InputSource::new_mock(vec![
                "create 2 new files parallel".to_string(),
                "t".to_string(),
                "/tools reset".to_string(),
                "create 2 new files parallel".to_string(),
                "y".to_string(),
                "y".to_string(),
                "exit".to_string(),
            ]),
            true,
            false,
            test_client,
            || Some(80),
            tool_manager,
            None,
            tool_config,
            ToolPermissions::new(0),
        )
        .await
        .unwrap()
        .try_chat(&mut database, &telemetry)
        .await
        .unwrap();

        assert_eq!(ctx.fs().read_to_string("/file1.txt").await.unwrap(), "Hello, world!\n");
        assert_eq!(ctx.fs().read_to_string("/file2.txt").await.unwrap(), "Hello, world!\n");
        assert_eq!(ctx.fs().read_to_string("/file3.txt").await.unwrap(), "Hello, world!\n");
        assert_eq!(ctx.fs().read_to_string("/file4.txt").await.unwrap(), "Hello, world!\n");
    }

    #[tokio::test]
    async fn test_flow_tools_trust_all() {
        // let _ = tracing_subscriber::fmt::try_init();
        let ctx = Context::builder().with_test_home().await.unwrap().build_fake();
        let test_client = create_stream(serde_json::json!([
            [
                "Sure, I'll create a file for you",
                {
                    "tool_use_id": "1",
                    "name": "fs_write",
                    "args": {
                        "command": "create",
                        "file_text": "Hello, world!",
                        "path": "/file1.txt",
                    }
                }
            ],
            [
                "Done",
            ],
            [
                "Sure, I'll create a file for you",
                {
                    "tool_use_id": "1",
                    "name": "fs_write",
                    "args": {
                        "command": "create",
                        "file_text": "Hello, world!",
                        "path": "/file3.txt",
                    }
                }
            ],
            [
                "Ok I won't.",
            ],
        ]));

        let env = Env::new();
        let mut database = Database::new().await.unwrap();
        let telemetry = TelemetryThread::new(&env, &mut database).await.unwrap();

        let tool_manager = ToolManager::default();
        let tool_config = serde_json::from_str::<HashMap<String, ToolSpec>>(include_str!("tools/tool_index.json"))
            .expect("Tools failed to load");
        ChatContext::new(
            Arc::clone(&ctx),
            &mut database,
            "fake_conv_id",
            SharedWriter::stdout(),
            None,
            InputSource::new_mock(vec![
                "/tools trustall".to_string(),
                "create a new file".to_string(),
                "/tools reset".to_string(),
                "create a new file".to_string(),
                "exit".to_string(),
            ]),
            true,
            false,
            test_client,
            || Some(80),
            tool_manager,
            None,
            tool_config,
            ToolPermissions::new(0),
        )
        .await
        .unwrap()
        .try_chat(&mut database, &telemetry)
        .await
        .unwrap();

        assert_eq!(ctx.fs().read_to_string("/file1.txt").await.unwrap(), "Hello, world!\n");
        assert!(!ctx.fs().exists("/file2.txt"));
    }

    #[test]
    fn test_editor_content_processing() {
        // Since we no longer have template replacement, this test is simplified
        let cases = vec![
            ("My content", "My content"),
            ("My content with newline\n", "My content with newline"),
            ("", ""),
        ];

        for (input, expected) in cases {
            let processed = input.trim().to_string();
            assert_eq!(processed, expected.trim().to_string(), "Failed for input: {}", input);
        }
    }
}<|MERGE_RESOLUTION|>--- conflicted
+++ resolved
@@ -3770,9 +3770,6 @@
         Ok(())
     }
 
-<<<<<<< HEAD
-    
-=======
     async fn send_chat_telemetry(
         &self,
         database: &Database,
@@ -3807,7 +3804,6 @@
             .await
             .ok();
     }
->>>>>>> 02e77410
 }
 
 /// Prints hook configuration grouped by trigger: conversation session start or per user message
